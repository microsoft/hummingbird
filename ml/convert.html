<!doctype html>
<html lang="en">
<head>
<meta charset="utf-8">
<meta name="viewport" content="width=device-width, initial-scale=1, minimum-scale=1" />
<meta name="generator" content="pdoc 0.8.1" />
<title>hummingbird.ml.convert API documentation</title>
<meta name="description" content="Hummingbird main (converters) API." />
<link href='https://cdnjs.cloudflare.com/ajax/libs/normalize/8.0.0/normalize.min.css' rel='stylesheet'>
<link href='https://cdnjs.cloudflare.com/ajax/libs/10up-sanitize.css/8.0.0/sanitize.min.css' rel='stylesheet'>
<link href="https://cdnjs.cloudflare.com/ajax/libs/highlight.js/9.12.0/styles/github.min.css" rel="stylesheet">
<style>.flex{display:flex !important}body{line-height:1.5em}#content{padding:20px}#sidebar{padding:30px;overflow:hidden}#sidebar > *:last-child{margin-bottom:2cm}.http-server-breadcrumbs{font-size:130%;margin:0 0 15px 0}#footer{font-size:.75em;padding:5px 30px;border-top:1px solid #ddd;text-align:right}#footer p{margin:0 0 0 1em;display:inline-block}#footer p:last-child{margin-right:30px}h1,h2,h3,h4,h5{font-weight:300}h1{font-size:2.5em;line-height:1.1em}h2{font-size:1.75em;margin:1em 0 .50em 0}h3{font-size:1.4em;margin:25px 0 10px 0}h4{margin:0;font-size:105%}a{color:#058;text-decoration:none;transition:color .3s ease-in-out}a:hover{color:#e82}.title code{font-weight:bold}h2[id^="header-"]{margin-top:2em}.ident{color:#900}pre code{background:#f8f8f8;font-size:.8em;line-height:1.4em}code{background:#f2f2f1;padding:1px 4px;overflow-wrap:break-word}h1 code{background:transparent}pre{background:#f8f8f8;border:0;border-top:1px solid #ccc;border-bottom:1px solid #ccc;margin:1em 0;padding:1ex}#http-server-module-list{display:flex;flex-flow:column}#http-server-module-list div{display:flex}#http-server-module-list dt{min-width:10%}#http-server-module-list p{margin-top:0}.toc ul,#index{list-style-type:none;margin:0;padding:0}#index code{background:transparent}#index h3{border-bottom:1px solid #ddd}#index ul{padding:0}#index h4{margin-top:.6em;font-weight:bold}@media (min-width:200ex){#index .two-column{column-count:2}}@media (min-width:300ex){#index .two-column{column-count:3}}dl{margin-bottom:2em}dl dl:last-child{margin-bottom:4em}dd{margin:0 0 1em 3em}#header-classes + dl > dd{margin-bottom:3em}dd dd{margin-left:2em}dd p{margin:10px 0}.name{background:#eee;font-weight:bold;font-size:.85em;padding:5px 10px;display:inline-block;min-width:40%}.name:hover{background:#e0e0e0}.name > span:first-child{white-space:nowrap}.name.class > span:nth-child(2){margin-left:.4em}.inherited{color:#999;border-left:5px solid #eee;padding-left:1em}.inheritance em{font-style:normal;font-weight:bold}.desc h2{font-weight:400;font-size:1.25em}.desc h3{font-size:1em}.desc dt code{background:inherit}.source summary,.git-link-div{color:#666;text-align:right;font-weight:400;font-size:.8em;text-transform:uppercase}.source summary > *{white-space:nowrap;cursor:pointer}.git-link{color:inherit;margin-left:1em}.source pre{max-height:500px;overflow:auto;margin:0}.source pre code{font-size:12px;overflow:visible}.hlist{list-style:none}.hlist li{display:inline}.hlist li:after{content:',\2002'}.hlist li:last-child:after{content:none}.hlist .hlist{display:inline;padding-left:1em}img{max-width:100%}.admonition{padding:.1em .5em;margin-bottom:1em}.admonition-title{font-weight:bold}.admonition.note,.admonition.info,.admonition.important{background:#aef}.admonition.todo,.admonition.versionadded,.admonition.tip,.admonition.hint{background:#dfd}.admonition.warning,.admonition.versionchanged,.admonition.deprecated{background:#fd4}.admonition.error,.admonition.danger,.admonition.caution{background:lightpink}</style>
<style media="screen and (min-width: 700px)">@media screen and (min-width:700px){#sidebar{width:30%;height:100vh;overflow:auto;position:sticky;top:0}#content{width:70%;max-width:100ch;padding:3em 4em;border-left:1px solid #ddd}pre code{font-size:1em}.item .name{font-size:1em}main{display:flex;flex-direction:row-reverse;justify-content:flex-end}.toc ul ul,#index ul{padding-left:1.5em}.toc > ul > li{margin-top:.5em}}</style>
<style media="print">@media print{#sidebar h1{page-break-before:always}.source{display:none}}@media print{*{background:transparent !important;color:#000 !important;box-shadow:none !important;text-shadow:none !important}a[href]:after{content:" (" attr(href) ")";font-size:90%}a[href][title]:after{content:none}abbr[title]:after{content:" (" attr(title) ")"}.ir a:after,a[href^="javascript:"]:after,a[href^="#"]:after{content:""}pre,blockquote{border:1px solid #999;page-break-inside:avoid}thead{display:table-header-group}tr,img{page-break-inside:avoid}img{max-width:100% !important}@page{margin:0.5cm}p,h2,h3{orphans:3;widows:3}h1,h2,h3,h4,h5,h6{page-break-after:avoid}}</style>
<style>.homelink{display:block;font-size:2em;font-weight:bold;color:#555;padding-bottom:.5em;border-bottom:1px solid silver}.homelink:hover{color:inherit}.homelink img{max-width:20%;max-height:5em;margin:auto;margin-bottom:.3em}</style>
<link rel="canonical" href="https://pdoc3.github.io/pdoc/doc/hummingbird/ml/convert.html">
<link rel="icon" href="https://pdoc.github.io/pdoc/logo.png">
</head>
<body>
<main>
<article id="content">
<header>
<h1 class="title">Module <code>hummingbird.ml.convert</code></h1>
</header>
<section id="section-intro">
<p>Hummingbird main (converters) API.</p>
<details class="source">
<summary>
<span>Expand source code</span>
</summary>
<pre><code class="python"># -------------------------------------------------------------------------
# Copyright (c) Microsoft Corporation. All rights reserved.
# Licensed under the MIT License. See License.txt in the project root for
# license information.
# --------------------------------------------------------------------------

&#34;&#34;&#34;
Hummingbird main (converters) API.
&#34;&#34;&#34;
from copy import deepcopy
import numpy as np

<<<<<<< HEAD
from .operator_converters import constants
from ._parse import parse_sklearn_api_model, parse_onnx_api_model
from ._topology import convert as topology_converter
from ._utils import torch_installed, lightgbm_installed, xgboost_installed, onnx_runtime_installed
from .exceptions import MissingConverter, MissingBackend
from .supported import backends
=======
from onnxconverter_common.registration import get_converter

from .exceptions import MissingConverter, MissingBackend
from ._parse import parse_sklearn_api_model
from .supported import backends
from ._utils import torch_installed, lightgbm_installed, xgboost_installed, onnx_runtime_installed
from . import constants
>>>>>>> 1ffea190

# Invoke the registration of all our converters.
from . import operator_converters  # noqa

# Set up the converter dispatcher.
from .supported import xgb_operator_list  # noqa
from .supported import lgbm_operator_list  # noqa


def _is_onnx_model(model):
    &#34;&#34;&#34;
    Function returning whether the input model is an ONNX model or not.
    &#34;&#34;&#34;
    return type(model).__name__ == &#34;ModelProto&#34;


def _supported_backend_check(backend):
    &#34;&#34;&#34;
    Function used to check whether the specified backend is supported or not.
    &#34;&#34;&#34;
    if backend not in backends:
        raise MissingBackend(&#34;Backend: {}&#34;.format(backend))


def _supported_model_format_backend_mapping_check(model, backend):
    &#34;&#34;&#34;
    Function used to check whether the specified backend/input model format is supported or not.
    &#34;&#34;&#34;
    if _is_onnx_model(model):
        assert onnx_runtime_installed()
<<<<<<< HEAD
=======

>>>>>>> 1ffea190
        import onnx

        if not backend == onnx.__name__:
            raise RuntimeError(&#34;Hummingbird currently support conversion of ONNX(-ML) models only into ONNX.&#34;)
    else:
        assert torch_installed()
        import torch

        if not backend == torch.__name__ and not backend == &#34;py&#34; + torch.__name__:
            raise RuntimeError(
                &#34;Hummingbird currently support conversion of XGBoost / LightGBM / Sklearn models only into PyTorch.&#34;
            )


def _convert_sklearn(model, test_input=None, extra_config={}):
    &#34;&#34;&#34;
    This function converts the specified *scikit-learn* (API) model into its [PyTorch] counterpart.
    The supported operators can be found at `hummingbird.ml.supported`.
    [PyTorch]: https://pytorch.org/

    Args:
        model: A scikit-learn model
        test_input: some input data used to trace the model execution
        extra_config: Extra configurations to be used by the individual operator converters.
                      The set of supported extra configurations can be found at `hummingbird.ml.supported`

    Examples:
        &gt;&gt;&gt; pytorch_model = _convert_sklearn(sklearn_model)

    Returns:
        A model implemented in *PyTorch*, which is equivalent to the input *scikit-learn* model
    &#34;&#34;&#34;
    assert model is not None
    assert torch_installed(), &#34;To use Hummingbird you need to install torch.&#34;

<<<<<<< HEAD
    import torch
=======
    from .ir_converters.topology import convert as topology_converter
>>>>>>> 1ffea190

    # Parse scikit-learn model as our internal data structure (i.e., Topology)
    # We modify the scikit learn model during translation.
    model = deepcopy(model)
    topology = parse_sklearn_api_model(model)

    # Convert the Topology object into a PyTorch model.
<<<<<<< HEAD
    hb_model = topology_converter(topology, torch.__name__, extra_config=extra_config)
=======
    hb_model = topology_converter(topology, extra_config=extra_config)
>>>>>>> 1ffea190
    return hb_model


def _convert_lightgbm(model, test_input=None, extra_config={}):
    &#34;&#34;&#34;
    This function is used to generate a [PyTorch] model from a given input [LightGBM] model.
    [LightGBM]: https://lightgbm.readthedocs.io/
    [PyTorch]: https://pytorch.org/

    Args:
        model: A LightGBM model (trained using the scikit-learn API)
        test_input: Some input data that will be used to trace the model execution
        extra_config: Extra configurations to be used by the individual operator converters.
                      The set of supported extra configurations can be found at `hummingbird.ml.supported`

    Examples:
        &gt;&gt;&gt; pytorch_model = _convert_lightgbm(lgbm_model)

    Returns:
        A *PyTorch* model which is equivalent to the input *LightGBM* model
    &#34;&#34;&#34;
    assert (
        lightgbm_installed()
    ), &#34;To convert LightGBM models you need to install LightGBM (or `pip install hummingbird-ml[extra]`).&#34;

    return _convert_sklearn(model, test_input, extra_config)


def _convert_xgboost(model, test_input, extra_config={}):
    &#34;&#34;&#34;
    This function is used to generate a [PyTorch] model from a given input [XGBoost] model.
    [PyTorch]: https://pytorch.org/
    [XGBoost]: https://xgboost.readthedocs.io/

    Args:
        model: A XGBoost model (trained using the scikit-learn API)
        test_input: Some input data used to trace the model execution
        extra_config: Extra configurations to be used by the individual operator converters.
                      The set of supported extra configurations can be found at `hummingbird.ml.supported`

    Examples:
        &gt;&gt;&gt; pytorch_model = _convert_xgboost(xgb_model, [], extra_config={&#34;n_features&#34;:200})

    Returns:
        A *PyTorch* model which is equivalent to the input *XGBoost* model
    &#34;&#34;&#34;
    assert (
        xgboost_installed()
    ), &#34;To convert XGboost models you need to instal XGBoost (or `pip install hummingbird-ml[extra]`).&#34;

    # XGBoostRegressor and Classifier have different APIs for extracting the number of features.
    # In the former case we need to infer them from the test_input.
    if constants.N_FEATURES not in extra_config:
        if &#34;_features_count&#34; in dir(model):
            extra_config[constants.N_FEATURES] = model._features_count
        elif test_input is not None:
            if type(test_input) is np.ndarray and len(test_input.shape) == 2:
                extra_config[constants.N_FEATURES] = test_input.shape[1]
            else:
                raise RuntimeError(
                    &#34;XGBoost converter is not able to infer the number of input features.\
                        Apparently test_input is not an ndarray. \
                        Please fill an issue at https://github.com/microsoft/hummingbird/.&#34;
                )
        else:
            raise RuntimeError(
                &#34;XGBoost converter is not able to infer the number of input features.\
                    Please pass some test_input to the converter.&#34;
            )
    return _convert_sklearn(model, test_input, extra_config)


def _convert_onnxml(model, test_input=None, extra_config={}):
    &#34;&#34;&#34;
    This function converts the specified [ONNX-ML] model into its [ONNX] counterpart.
    The supported operators can be found at `hummingbird.ml.supported`.
    The ONNX-ML converter requires either a test_input of a the initial types set through the exta_config parameter.
    [ONNX-ML]: https://github.com/onnx/onnx/blob/master/docs/Operators-ml.md
    [ONNX]: https://github.com/onnx/onnx/blob/master/docs/Operators.md

    Args:
        model: A model containing ONNX-ML operators
        test_input: Some input data used to trace the model execution.
                    For the ONNX backend the test_input size is supposed to be as large as the expected batch size.
        extra_config: Extra configurations to be used by the individual operator converters.
                      The set of supported extra configurations can be found at `hummingbird.ml.supported`

    Examples:
        extra_config = {}
        extra_config[constans.ONNX_INITIAL_TYPES] =[(&#39;input&#39;, FloatTensorType([1, 20])]
        &gt;&gt;&gt; onnx_model = _convert_onnxml(onnx_ml_model, None, extra_config)

    Returns:
        A model containing only *ONNX* operators. The mode is equivalent to the input *ONNX-ML* model
    &#34;&#34;&#34;
    assert model is not None
    assert torch_installed(), &#34;To use Hummingbird you need to install torch.&#34;
    assert (
        onnx_runtime_installed()
    ), &#34;To use the onnxml converter you need to install onnxruntime (or `pip install hummingbird-ml[onnx]`).&#34;

<<<<<<< HEAD
    import onnx

    # The conversion requires some test input for tracing.
    # Test inputs can be either provided or generate from the inital types.
    # Get the initial types if any.
    initial_types = None
    if constants.ONNX_INITIAL_TYPES in extra_config:
        initial_types = extra_config[constants.ONNX_INITIAL_TYPES]
=======
    output_model_name = initial_types = input_names = output_names = None
    target_opset = 9

    # Set optional configuration options if any.
    if constants.ONNX_OUTPUT_MODEL_NAME in extra_config:
        output_model_name = extra_config[constants.ONNX_OUTPUT_MODEL_NAME]
    if constants.ONNX_INITIAL_TYPES in extra_config:
        initial_types = extra_config[constants.ONNX_INITIAL_TYPES]
    if constants.ONNX_INPUT_NAMES in extra_config:
        input_names = extra_config[constants.ONNX_INPUT_NAMES]
    if constants.ONNX_OUTPUT_NAMES in extra_config:
        output_names = extra_config[constants.ONNX_OUTPUT_NAMES]
    if constants.ONNX_TARGET_OPSET in extra_config:
        target_opset = extra_config[constants.ONNX_TARGET_OPSET]
>>>>>>> 1ffea190

    assert (
        test_input is not None and len(test_input) &gt; 0
    ) or initial_types is not None, &#34;Cannot generate test input data. Either pass some input data or the initial_types&#34;

<<<<<<< HEAD
    # Generate some test input if necessary.
=======
    from .ir_converters.linked_node import convert as linked_node_converter

    # We modify the model during translation.
    model = deepcopy(model)

    # Parse an ONNX-ML model into our internal data structure (i.e., LinkedNode)
    graph = model.graph
    input_names = input_names if input_names is not None else [in_.name for in_ in graph.input]
    inputs = [in_ for in_ in graph.input if in_.name in input_names]

    assert len(inputs) &gt; 0, &#34;Provided input name does not match with any model&#39;s input.&#34;
    assert len(inputs) == 1, &#34;Hummingbird currently do not support models with more than 1 input.&#34;
    assert initial_types is None or len(initial_types) == 1, &#34;len(initial_types) {} differs from len(inputs) {}.&#34;.format(
        len(initial_types), len(inputs)
    )

    if output_names is None:
        output_names = [] if graph.output is None else [o_.name for o_ in graph.output]

>>>>>>> 1ffea190
    if test_input is None:
        assert (
            not initial_types[0][1].shape is None
        ), &#34;Cannot generate test input data. Initial_types do not contain shape information.&#34;
        assert len(initial_types[0][1].shape) == 2, &#34;Hummingbird currently support only inputs with len(shape) == 2.&#34;

        from onnxconverter_common.data_types import FloatTensorType, Int32TensorType

        test_input = np.random.rand(initial_types[0][1].shape[0], initial_types[0][1].shape[1])
        extra_config[constants.N_FEATURES] = initial_types[0][1].shape[1]
        if type(initial_types[0][1]) is FloatTensorType:
            test_input = np.array(test_input, dtype=np.float32)
        elif type(initial_types[0][1]) is Int32TensorType:
            test_input = np.array(test_input, dtype=np.int32)
        else:
            raise RuntimeError(
                &#34;Type {} not supported. Please fill an issue on https://github.com/microsoft/hummingbird/.&#34;.format(
                    type(initial_types[0][1])
                )
            )
<<<<<<< HEAD
    else:
        extra_config[constants.N_FEATURES] = np.array(test_input).shape[1]
    extra_config[constants.ONNX_TEST_INPUT] = test_input

    # Parse ONNX model as our internal data structure (i.e., Topology).
    topology = parse_onnx_api_model(model)

    # Convert the Topology object into a PyTorch model.
    hb_model = topology_converter(topology, onnx.__name__, extra_config=extra_config)
    return hb_model
=======

    initializers = [] if graph.initializer is None else [in_ for in_ in graph.initializer]
    onnx_ir = LinkedNode.build_from_onnx(
        graph.node, [], [in_.name for in_ in inputs] + [in_.name for in_ in initializers], output_names
    )

    # Convert the input onnx_ir object into ONNX. The outcome is a model containing only ONNX operators.
    onnx_model = linked_node_converter(
        onnx_ir, inputs, initializers, output_names, test_input, output_model_name, target_opset, extra_config
    )
    return onnx_model
>>>>>>> 1ffea190


def convert(model, backend, test_input=None, extra_config={}):
    &#34;&#34;&#34;
    This function converts the specified input *model* into an implementation targeting *backend*.
    *Convert* supports [Sklearn], [LightGBM], [XGBoost] and [ONNX] models.
    For *LightGBM* and *XGBoost* currently only the Sklearn API is supported.
    For *Sklearn*, *LightGBM* and *XGBoost* currently only the *torch* backend is supported.
    For *ONNX* currently only the *onnx* backend is supported. For ONNX models, Hummingbird behave as a model
    rewriter converting [ONNX-ML] into [ONNX operators].
    The detailed list of models and backends can be found at `hummingbird.ml.supported`.
    [Sklearn]: https://scikit-learn.org/
    [LightGBM]: https://lightgbm.readthedocs.io/
    [XGBoost]: https://xgboost.readthedocs.io/
    [ONNX]: https://onnx.ai/
    [ONNX-ML]: https://github.com/onnx/onnx/blob/master/docs/Operators-ml.md
    [ONNX operators]: https://github.com/onnx/onnx/blob/master/docs/Operators.md

    Args:
        model: An input model
        backend: The target for the conversion
        test_input: some input data used to trace the model execution.
                    For the ONNX backend the test_input size is supposed to be as large as the expected batch size.
        extra_config: Extra configurations to be used by the individual operator converters.
                      The set of supported extra configurations can be found at `hummingbird.ml.supported`

    Examples:
        &gt;&gt;&gt; pytorch_model = convert(sklearn_model,`torch`)

    Returns:
        A model implemented in *backend*, which is equivalent to the input model
    &#34;&#34;&#34;
    assert model is not None

    backend = backend.lower()
    _supported_backend_check(backend)
    _supported_model_format_backend_mapping_check(model, backend)

    if type(model) in xgb_operator_list:
        return _convert_xgboost(model, test_input, extra_config)

    if type(model) in lgbm_operator_list:
        return _convert_lightgbm(model, test_input, extra_config)

    if _is_onnx_model(model):
        return _convert_onnxml(model, test_input, extra_config)

    return _convert_sklearn(model, test_input, extra_config)</code></pre>
</details>
</section>
<section>
</section>
<section>
</section>
<section>
<h2 class="section-title" id="header-functions">Functions</h2>
<dl>
<dt id="hummingbird.ml.convert.convert"><code class="name flex">
<span>def <span class="ident">convert</span></span>(<span>model, backend, test_input=None, extra_config={})</span>
</code></dt>
<dd>
<div class="desc"><p>This function converts the specified input <em>model</em> into an implementation targeting <em>backend</em>.
<em>Convert</em> supports <a href="https://scikit-learn.org/">Sklearn</a>, <a href="https://lightgbm.readthedocs.io/">LightGBM</a>, <a href="https://xgboost.readthedocs.io/">XGBoost</a> and <a href="https://onnx.ai/">ONNX</a> models.
For <em>LightGBM</em> and <em>XGBoost</em> currently only the Sklearn API is supported.
For <em>Sklearn</em>, <em>LightGBM</em> and <em>XGBoost</em> currently only the <em>torch</em> backend is supported.
For <em>ONNX</em> currently only the <em>onnx</em> backend is supported. For ONNX models, Hummingbird behave as a model
rewriter converting <a href="https://github.com/onnx/onnx/blob/master/docs/Operators-ml.md">ONNX-ML</a> into <a href="https://github.com/onnx/onnx/blob/master/docs/Operators.md">ONNX operators</a>.
The detailed list of models and backends can be found at <code><a title="hummingbird.ml.supported" href="supported.html">hummingbird.ml.supported</a></code>.</p>
<h2 id="args">Args</h2>
<dl>
<dt><strong><code>model</code></strong></dt>
<dd>An input model</dd>
<dt><strong><code>backend</code></strong></dt>
<dd>The target for the conversion</dd>
<dt><strong><code>test_input</code></strong></dt>
<dd>some input data used to trace the model execution.
For the ONNX backend the test_input size is supposed to be as large as the expected batch size.</dd>
<dt><strong><code>extra_config</code></strong></dt>
<dd>Extra configurations to be used by the individual operator converters.
The set of supported extra configurations can be found at <code><a title="hummingbird.ml.supported" href="supported.html">hummingbird.ml.supported</a></code></dd>
</dl>
<h2 id="examples">Examples</h2>
<pre><code class="python">&gt;&gt;&gt; pytorch_model = convert(sklearn_model,&lt;code&gt;torch&lt;/code&gt;)
</code></pre>
<h2 id="returns">Returns</h2>
<p>A model implemented in <em>backend</em>, which is equivalent to the input model</p></div>
<details class="source">
<summary>
<span>Expand source code</span>
</summary>
<pre><code class="python">def convert(model, backend, test_input=None, extra_config={}):
    &#34;&#34;&#34;
    This function converts the specified input *model* into an implementation targeting *backend*.
    *Convert* supports [Sklearn], [LightGBM], [XGBoost] and [ONNX] models.
    For *LightGBM* and *XGBoost* currently only the Sklearn API is supported.
    For *Sklearn*, *LightGBM* and *XGBoost* currently only the *torch* backend is supported.
    For *ONNX* currently only the *onnx* backend is supported. For ONNX models, Hummingbird behave as a model
    rewriter converting [ONNX-ML] into [ONNX operators].
    The detailed list of models and backends can be found at `hummingbird.ml.supported`.
    [Sklearn]: https://scikit-learn.org/
    [LightGBM]: https://lightgbm.readthedocs.io/
    [XGBoost]: https://xgboost.readthedocs.io/
    [ONNX]: https://onnx.ai/
    [ONNX-ML]: https://github.com/onnx/onnx/blob/master/docs/Operators-ml.md
    [ONNX operators]: https://github.com/onnx/onnx/blob/master/docs/Operators.md

    Args:
        model: An input model
        backend: The target for the conversion
        test_input: some input data used to trace the model execution.
                    For the ONNX backend the test_input size is supposed to be as large as the expected batch size.
        extra_config: Extra configurations to be used by the individual operator converters.
                      The set of supported extra configurations can be found at `hummingbird.ml.supported`

    Examples:
        &gt;&gt;&gt; pytorch_model = convert(sklearn_model,`torch`)

    Returns:
        A model implemented in *backend*, which is equivalent to the input model
    &#34;&#34;&#34;
    assert model is not None

    backend = backend.lower()
    _supported_backend_check(backend)
    _supported_model_format_backend_mapping_check(model, backend)

    if type(model) in xgb_operator_list:
        return _convert_xgboost(model, test_input, extra_config)

    if type(model) in lgbm_operator_list:
        return _convert_lightgbm(model, test_input, extra_config)

    if _is_onnx_model(model):
        return _convert_onnxml(model, test_input, extra_config)

    return _convert_sklearn(model, test_input, extra_config)</code></pre>
</details>
</dd>
</dl>
</section>
<section>
</section>
</article>
<nav id="sidebar">
<header>
<a class="homelink" rel="home" title="Hummingbird Home" href="https://github.com/microsoft/hummingbird"> Hummingbird
</a>
</header>
<h1>Index</h1>
<div class="toc">
<ul></ul>
</div>
<ul id="index">
<li><h3>Super-module</h3>
<ul>
<li><code><a title="hummingbird.ml" href="index.html">hummingbird.ml</a></code></li>
</ul>
</li>
<li><h3><a href="#header-functions">Functions</a></h3>
<ul class="">
<li><code><a title="hummingbird.ml.convert.convert" href="#hummingbird.ml.convert.convert">convert</a></code></li>
</ul>
</li>
</ul>
</nav>
</main>
<footer id="footer">
<p><span style="color:#ddd">&#21328;</span></p>
<p>Generated by <a href="https://pdoc3.github.io/pdoc"><cite>pdoc</cite> 0.8.1</a>.</p>
</footer>
<script src="https://cdnjs.cloudflare.com/ajax/libs/highlight.js/9.12.0/highlight.min.js"></script>
<script>hljs.initHighlightingOnLoad()</script>
</body>
</html><|MERGE_RESOLUTION|>--- conflicted
+++ resolved
@@ -40,22 +40,14 @@
 from copy import deepcopy
 import numpy as np
 
-<<<<<<< HEAD
+
 from .operator_converters import constants
 from ._parse import parse_sklearn_api_model, parse_onnx_api_model
 from ._topology import convert as topology_converter
 from ._utils import torch_installed, lightgbm_installed, xgboost_installed, onnx_runtime_installed
 from .exceptions import MissingConverter, MissingBackend
 from .supported import backends
-=======
-from onnxconverter_common.registration import get_converter
-
-from .exceptions import MissingConverter, MissingBackend
-from ._parse import parse_sklearn_api_model
-from .supported import backends
-from ._utils import torch_installed, lightgbm_installed, xgboost_installed, onnx_runtime_installed
-from . import constants
->>>>>>> 1ffea190
+
 
 # Invoke the registration of all our converters.
 from . import operator_converters  # noqa
@@ -86,10 +78,7 @@
     &#34;&#34;&#34;
     if _is_onnx_model(model):
         assert onnx_runtime_installed()
-<<<<<<< HEAD
-=======
-
->>>>>>> 1ffea190
+
         import onnx
 
         if not backend == onnx.__name__:
@@ -125,11 +114,8 @@
     assert model is not None
     assert torch_installed(), &#34;To use Hummingbird you need to install torch.&#34;
 
-<<<<<<< HEAD
+
     import torch
-=======
-    from .ir_converters.topology import convert as topology_converter
->>>>>>> 1ffea190
 
     # Parse scikit-learn model as our internal data structure (i.e., Topology)
     # We modify the scikit learn model during translation.
@@ -137,11 +123,9 @@
     topology = parse_sklearn_api_model(model)
 
     # Convert the Topology object into a PyTorch model.
-<<<<<<< HEAD
+
     hb_model = topology_converter(topology, torch.__name__, extra_config=extra_config)
-=======
-    hb_model = topology_converter(topology, extra_config=extra_config)
->>>>>>> 1ffea190
+
     return hb_model
 
 
@@ -243,7 +227,7 @@
         onnx_runtime_installed()
     ), &#34;To use the onnxml converter you need to install onnxruntime (or `pip install hummingbird-ml[onnx]`).&#34;
 
-<<<<<<< HEAD
+
     import onnx
 
     # The conversion requires some test input for tracing.
@@ -252,50 +236,15 @@
     initial_types = None
     if constants.ONNX_INITIAL_TYPES in extra_config:
         initial_types = extra_config[constants.ONNX_INITIAL_TYPES]
-=======
-    output_model_name = initial_types = input_names = output_names = None
-    target_opset = 9
-
-    # Set optional configuration options if any.
-    if constants.ONNX_OUTPUT_MODEL_NAME in extra_config:
-        output_model_name = extra_config[constants.ONNX_OUTPUT_MODEL_NAME]
-    if constants.ONNX_INITIAL_TYPES in extra_config:
-        initial_types = extra_config[constants.ONNX_INITIAL_TYPES]
-    if constants.ONNX_INPUT_NAMES in extra_config:
-        input_names = extra_config[constants.ONNX_INPUT_NAMES]
-    if constants.ONNX_OUTPUT_NAMES in extra_config:
-        output_names = extra_config[constants.ONNX_OUTPUT_NAMES]
-    if constants.ONNX_TARGET_OPSET in extra_config:
-        target_opset = extra_config[constants.ONNX_TARGET_OPSET]
->>>>>>> 1ffea190
+
 
     assert (
         test_input is not None and len(test_input) &gt; 0
     ) or initial_types is not None, &#34;Cannot generate test input data. Either pass some input data or the initial_types&#34;
 
-<<<<<<< HEAD
+
     # Generate some test input if necessary.
-=======
-    from .ir_converters.linked_node import convert as linked_node_converter
-
-    # We modify the model during translation.
-    model = deepcopy(model)
-
-    # Parse an ONNX-ML model into our internal data structure (i.e., LinkedNode)
-    graph = model.graph
-    input_names = input_names if input_names is not None else [in_.name for in_ in graph.input]
-    inputs = [in_ for in_ in graph.input if in_.name in input_names]
-
-    assert len(inputs) &gt; 0, &#34;Provided input name does not match with any model&#39;s input.&#34;
-    assert len(inputs) == 1, &#34;Hummingbird currently do not support models with more than 1 input.&#34;
-    assert initial_types is None or len(initial_types) == 1, &#34;len(initial_types) {} differs from len(inputs) {}.&#34;.format(
-        len(initial_types), len(inputs)
-    )
-
-    if output_names is None:
-        output_names = [] if graph.output is None else [o_.name for o_ in graph.output]
-
->>>>>>> 1ffea190
+
     if test_input is None:
         assert (
             not initial_types[0][1].shape is None
@@ -316,7 +265,7 @@
                     type(initial_types[0][1])
                 )
             )
-<<<<<<< HEAD
+
     else:
         extra_config[constants.N_FEATURES] = np.array(test_input).shape[1]
     extra_config[constants.ONNX_TEST_INPUT] = test_input
@@ -327,19 +276,7 @@
     # Convert the Topology object into a PyTorch model.
     hb_model = topology_converter(topology, onnx.__name__, extra_config=extra_config)
     return hb_model
-=======
-
-    initializers = [] if graph.initializer is None else [in_ for in_ in graph.initializer]
-    onnx_ir = LinkedNode.build_from_onnx(
-        graph.node, [], [in_.name for in_ in inputs] + [in_.name for in_ in initializers], output_names
-    )
-
-    # Convert the input onnx_ir object into ONNX. The outcome is a model containing only ONNX operators.
-    onnx_model = linked_node_converter(
-        onnx_ir, inputs, initializers, output_names, test_input, output_model_name, target_opset, extra_config
-    )
-    return onnx_model
->>>>>>> 1ffea190
+
 
 
 def convert(model, backend, test_input=None, extra_config={}):
