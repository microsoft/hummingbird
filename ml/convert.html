--- conflicted
+++ resolved
@@ -41,22 +41,12 @@
 from copy import deepcopy
 import numpy as np
 
-<<<<<<< HEAD
 from .operator_converters import constants
 from ._parse import parse_sklearn_api_model, parse_onnx_api_model
 from ._topology import convert as topology_converter
 from ._utils import torch_installed, lightgbm_installed, xgboost_installed
 from .exceptions import MissingConverter, MissingBackend
 from .supported import backends
-=======
-from onnxconverter_common.registration import get_converter
-
-from .exceptions import MissingConverter, MissingBackend
-from ._parse import parse_sklearn_api_model
-from .supported import backends
-from ._utils import torch_installed, lightgbm_installed, xgboost_installed, onnx_runtime_installed
-from . import constants
->>>>>>> 1ffea190
 
 # Invoke the registration of all our converters.
 from . import operator_converters  # noqa
@@ -77,40 +67,11 @@
     &#34;&#34;&#34;
     Function used to check whether the specified backend is supported or not.
     &#34;&#34;&#34;
-<<<<<<< HEAD
     if backend is None:
         raise MissingBackend(&#34;Backend: {}&#34;.format(backend))
 
 
 def _supported_backend_check_config(model, backend, extra_config):
-=======
-    if backend not in backends:
-        raise MissingBackend(&#34;Backend: {}&#34;.format(backend))
-
-
-def _supported_model_format_backend_mapping_check(model, backend):
-    &#34;&#34;&#34;
-    Function used to check whether the specified backend/input model format is supported or not.
-    &#34;&#34;&#34;
-    if _is_onnx_model(model):
-        assert onnx_runtime_installed()
-
-        import onnx
-
-        if not backend == onnx.__name__:
-            raise RuntimeError(&#34;Hummingbird currently support conversion of ONNX(-ML) models only into ONNX.&#34;)
-    else:
-        assert torch_installed()
-        import torch
-
-        if not backend == torch.__name__ and not backend == &#34;py&#34; + torch.__name__:
-            raise RuntimeError(
-                &#34;Hummingbird currently support conversion of XGBoost / LightGBM / Sklearn models only into PyTorch.&#34;
-            )
-
-
-def _convert_sklearn(model, test_input=None, extra_config={}):
->>>>>>> 1ffea190
     &#34;&#34;&#34;
     Function used to check whether the specified backend and configuration pair is supported or not.
     &#34;&#34;&#34;
@@ -139,11 +100,7 @@
     assert model is not None
     assert torch_installed(), &#34;To use Hummingbird you need to install torch.&#34;
 
-<<<<<<< HEAD
     import torch
-=======
-    from .ir_converters.topology import convert as topology_converter
->>>>>>> 1ffea190
 
     # Parse scikit-learn model as our internal data structure (i.e., Topology)
     # We modify the scikit learn model during translation.
@@ -151,11 +108,7 @@
     topology = parse_sklearn_api_model(model)
 
     # Convert the Topology object into a PyTorch model.
-<<<<<<< HEAD
     hb_model = topology_converter(topology, backend, device, extra_config=extra_config)
-=======
-    hb_model = topology_converter(topology, extra_config=extra_config)
->>>>>>> 1ffea190
     return hb_model
 
 
@@ -202,7 +155,6 @@
     return _convert_sklearn(model, backend, test_input, device, extra_config)
 
 
-<<<<<<< HEAD
 def _convert_onnxml(model, backend, test_input, device, extra_config={}):
     &#34;&#34;&#34;
     This function converts the specified [ONNX-ML] model into its *backend* counterpart.
@@ -252,106 +204,6 @@
 
     # Parse ONNX model as our internal data structure (i.e., Topology).
     topology = parse_onnx_api_model(model)
-=======
-def _convert_onnxml(model, test_input=None, extra_config={}):
-    &#34;&#34;&#34;
-    This function converts the specified [ONNX-ML] model into its [ONNX] counterpart.
-    The supported operators can be found at `hummingbird.ml.supported`.
-    The ONNX-ML converter requires either a test_input of a the initial types set through the exta_config parameter.
-    [ONNX-ML]: https://github.com/onnx/onnx/blob/master/docs/Operators-ml.md
-    [ONNX]: https://github.com/onnx/onnx/blob/master/docs/Operators.md
-
-    Args:
-        model: A model containing ONNX-ML operators
-        test_input: Some input data used to trace the model execution.
-                    For the ONNX backend the test_input size is supposed to be as large as the expected batch size.
-        extra_config: Extra configurations to be used by the individual operator converters.
-                      The set of supported extra configurations can be found at `hummingbird.ml.supported`
-
-    Examples:
-        extra_config = {}
-        extra_config[constans.ONNX_INITIAL_TYPES] =[(&#39;input&#39;, FloatTensorType([1, 20])]
-        &gt;&gt;&gt; onnx_model = _convert_onnxml(onnx_ml_model, None, extra_config)
-
-    Returns:
-        A model containing only *ONNX* operators. The mode is equivalent to the input *ONNX-ML* model
-    &#34;&#34;&#34;
-    assert model is not None
-    assert torch_installed(), &#34;To use Hummingbird you need to install torch.&#34;
-    assert (
-        onnx_runtime_installed()
-    ), &#34;To use the onnxml converter you need to install onnxruntime (or `pip install hummingbird-ml[onnx]`).&#34;
-
-    output_model_name = initial_types = input_names = output_names = None
-    target_opset = 9
-
-    # Set optional configuration options if any.
-    if constants.ONNX_OUTPUT_MODEL_NAME in extra_config:
-        output_model_name = extra_config[constants.ONNX_OUTPUT_MODEL_NAME]
-    if constants.ONNX_INITIAL_TYPES in extra_config:
-        initial_types = extra_config[constants.ONNX_INITIAL_TYPES]
-    if constants.ONNX_INPUT_NAMES in extra_config:
-        input_names = extra_config[constants.ONNX_INPUT_NAMES]
-    if constants.ONNX_OUTPUT_NAMES in extra_config:
-        output_names = extra_config[constants.ONNX_OUTPUT_NAMES]
-    if constants.ONNX_TARGET_OPSET in extra_config:
-        target_opset = extra_config[constants.ONNX_TARGET_OPSET]
-
-    assert (
-        test_input is not None and len(test_input) &gt; 0
-    ) or initial_types is not None, &#34;Cannot generate test input data. Either pass some input data or the initial_types&#34;
-
-    from .ir_converters.linked_node import convert as linked_node_converter
-
-    # We modify the model during translation.
-    model = deepcopy(model)
-
-    # Parse an ONNX-ML model into our internal data structure (i.e., LinkedNode)
-    graph = model.graph
-    input_names = input_names if input_names is not None else [in_.name for in_ in graph.input]
-    inputs = [in_ for in_ in graph.input if in_.name in input_names]
-
-    assert len(inputs) &gt; 0, &#34;Provided input name does not match with any model&#39;s input.&#34;
-    assert len(inputs) == 1, &#34;Hummingbird currently do not support models with more than 1 input.&#34;
-    assert initial_types is None or len(initial_types) == 1, &#34;len(initial_types) {} differs from len(inputs) {}.&#34;.format(
-        len(initial_types), len(inputs)
-    )
-
-    if output_names is None:
-        output_names = [] if graph.output is None else [o_.name for o_ in graph.output]
-
-    if test_input is None:
-        assert (
-            not initial_types[0][1].shape is None
-        ), &#34;Cannot generate test input data. Initial_types do not contain shape information.&#34;
-        assert len(initial_types[0][1].shape) == 2, &#34;Hummingbird currently support only inputs with len(shape) == 2.&#34;
-
-        from onnxconverter_common.data_types import FloatTensorType, Int32TensorType
-
-        test_input = np.random.rand(initial_types[0][1].shape[0], initial_types[0][1].shape[1])
-        extra_config[constants.N_FEATURES] = initial_types[0][1].shape[1]
-        if type(initial_types[0][1]) is FloatTensorType:
-            test_input = np.array(test_input, dtype=np.float32)
-        elif type(initial_types[0][1]) is Int32TensorType:
-            test_input = np.array(test_input, dtype=np.int32)
-        else:
-            raise RuntimeError(
-                &#34;Type {} not supported. Please fill an issue on https://github.com/microsoft/hummingbird/.&#34;.format(
-                    type(initial_types[0][1])
-                )
-            )
-
-    initializers = [] if graph.initializer is None else [in_ for in_ in graph.initializer]
-    onnx_ir = LinkedNode.build_from_onnx(
-        graph.node, [], [in_.name for in_ in inputs] + [in_.name for in_ in initializers], output_names
-    )
-
-    # Convert the input onnx_ir object into ONNX. The outcome is a model containing only ONNX operators.
-    onnx_model = linked_node_converter(
-        onnx_ir, inputs, initializers, output_names, test_input, output_model_name, target_opset, extra_config
-    )
-    return onnx_model
->>>>>>> 1ffea190
 
     # Convert the Topology object into a PyTorch model.
     hb_model = topology_converter(topology, backend, device, extra_config=extra_config)
@@ -379,15 +231,10 @@
     Args:
         model: An input model
         backend: The target for the conversion
-<<<<<<< HEAD
         test_input: Some input data used to trace the model execution.
                     For the ONNX backend the test_input size is supposed to be as large as the expected batch size.
         device: The target device the model should be run. This parameter is only used by the *torch** backends, and
                 the devices supported are the one supported by PyTorch, i.e., &#39;cpu&#39; or &#39;cuda&#39;.
-=======
-        test_input: some input data used to trace the model execution.
-                    For the ONNX backend the test_input size is supposed to be as large as the expected batch size.
->>>>>>> 1ffea190
         extra_config: Extra configurations to be used by the individual operator converters.
                       The set of supported extra configurations can be found at `hummingbird.ml.supported`
 
@@ -399,7 +246,6 @@
     &#34;&#34;&#34;
     assert model is not None
 
-<<<<<<< HEAD
     # We destroy extra_config during conversion, we create a copy here.
     extra_config = deepcopy(extra_config)
 
@@ -414,11 +260,6 @@
     # Check whether we actually support the backend.
     _supported_backend_check(backend)
     _supported_backend_check_config(model, backend, extra_config)
-=======
-    backend = backend.lower()
-    _supported_backend_check(backend)
-    _supported_model_format_backend_mapping_check(model, backend)
->>>>>>> 1ffea190
 
     if type(model) in xgb_operator_list:
         return _convert_xgboost(model, backend, test_input, device, extra_config)
@@ -427,15 +268,9 @@
         return _convert_lightgbm(model, backend, test_input, device, extra_config)
 
     if _is_onnx_model(model):
-<<<<<<< HEAD
         return _convert_onnxml(model, backend, test_input, device, extra_config)
 
     return _convert_sklearn(model, backend, test_input, device, extra_config)</code></pre>
-=======
-        return _convert_onnxml(model, test_input, extra_config)
-
-    return _convert_sklearn(model, test_input, extra_config)</code></pre>
->>>>>>> 1ffea190
 </details>
 </section>
 <section>
@@ -452,16 +287,9 @@
 <div class="desc"><p>This function converts the specified input <em>model</em> into an implementation targeting <em>backend</em>.
 <em>Convert</em> supports <a href="https://scikit-learn.org/">Sklearn</a>, <a href="https://lightgbm.readthedocs.io/">LightGBM</a>, <a href="https://xgboost.readthedocs.io/">XGBoost</a> and <a href="https://onnx.ai/">ONNX</a> models.
 For <em>LightGBM</em> and <em>XGBoost</em> currently only the Sklearn API is supported.
-<<<<<<< HEAD
 The detailed list of models and backends can be found at <code><a title="hummingbird.ml.supported" href="supported.html">hummingbird.ml.supported</a></code>.
 The <em>onnx</em> backend requires either a test_input of a the initial types set through the exta_config parameter.
 The <em>torch.jit</em> backend requires a test_input.</p>
-=======
-For <em>Sklearn</em>, <em>LightGBM</em> and <em>XGBoost</em> currently only the <em>torch</em> backend is supported.
-For <em>ONNX</em> currently only the <em>onnx</em> backend is supported. For ONNX models, Hummingbird behave as a model
-rewriter converting <a href="https://github.com/onnx/onnx/blob/master/docs/Operators-ml.md">ONNX-ML</a> into <a href="https://github.com/onnx/onnx/blob/master/docs/Operators.md">ONNX operators</a>.
-The detailed list of models and backends can be found at <code><a title="hummingbird.ml.supported" href="supported.html">hummingbird.ml.supported</a></code>.</p>
->>>>>>> 1ffea190
 <h2 id="args">Args</h2>
 <dl>
 <dt><strong><code>model</code></strong></dt>
@@ -469,16 +297,11 @@
 <dt><strong><code>backend</code></strong></dt>
 <dd>The target for the conversion</dd>
 <dt><strong><code>test_input</code></strong></dt>
-<<<<<<< HEAD
 <dd>Some input data used to trace the model execution.
 For the ONNX backend the test_input size is supposed to be as large as the expected batch size.</dd>
 <dt><strong><code>device</code></strong></dt>
 <dd>The target device the model should be run. This parameter is only used by the <em>torch</em>* backends, and
 the devices supported are the one supported by PyTorch, i.e., 'cpu' or 'cuda'.</dd>
-=======
-<dd>some input data used to trace the model execution.
-For the ONNX backend the test_input size is supposed to be as large as the expected batch size.</dd>
->>>>>>> 1ffea190
 <dt><strong><code>extra_config</code></strong></dt>
 <dd>Extra configurations to be used by the individual operator converters.
 The set of supported extra configurations can be found at <code><a title="hummingbird.ml.supported" href="supported.html">hummingbird.ml.supported</a></code></dd>
@@ -514,15 +337,10 @@
     Args:
         model: An input model
         backend: The target for the conversion
-<<<<<<< HEAD
         test_input: Some input data used to trace the model execution.
                     For the ONNX backend the test_input size is supposed to be as large as the expected batch size.
         device: The target device the model should be run. This parameter is only used by the *torch** backends, and
                 the devices supported are the one supported by PyTorch, i.e., &#39;cpu&#39; or &#39;cuda&#39;.
-=======
-        test_input: some input data used to trace the model execution.
-                    For the ONNX backend the test_input size is supposed to be as large as the expected batch size.
->>>>>>> 1ffea190
         extra_config: Extra configurations to be used by the individual operator converters.
                       The set of supported extra configurations can be found at `hummingbird.ml.supported`
 
@@ -534,7 +352,6 @@
     &#34;&#34;&#34;
     assert model is not None
 
-<<<<<<< HEAD
     # We destroy extra_config during conversion, we create a copy here.
     extra_config = deepcopy(extra_config)
 
@@ -549,11 +366,6 @@
     # Check whether we actually support the backend.
     _supported_backend_check(backend)
     _supported_backend_check_config(model, backend, extra_config)
-=======
-    backend = backend.lower()
-    _supported_backend_check(backend)
-    _supported_model_format_backend_mapping_check(model, backend)
->>>>>>> 1ffea190
 
     if type(model) in xgb_operator_list:
         return _convert_xgboost(model, backend, test_input, device, extra_config)
@@ -564,14 +376,7 @@
     if _is_onnx_model(model):
         return _convert_onnxml(model, backend, test_input, device, extra_config)
 
-<<<<<<< HEAD
     return _convert_sklearn(model, backend, test_input, device, extra_config)</code></pre>
-=======
-    if _is_onnx_model(model):
-        return _convert_onnxml(model, test_input, extra_config)
-
-    return _convert_sklearn(model, test_input, extra_config)</code></pre>
->>>>>>> 1ffea190
 </details>
 </dd>
 </dl>
