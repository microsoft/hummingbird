--- conflicted
+++ resolved
@@ -107,10 +107,6 @@
 TreeEnsembleClassifier,
 TreeEnsembleRegressor,
 VarianceThreshold,
-<<<<<<< HEAD
-=======
-
->>>>>>> 7347d603
 
 LGBMClassifier,
 LGBMRanker,
@@ -162,18 +158,10 @@
         from sklearn.svm import LinearSVC, SVC, NuSVC
 
         # Preprocessing
-<<<<<<< HEAD
-=======
-
->>>>>>> 7347d603
         from sklearn.preprocessing import MaxAbsScaler, MinMaxScaler, Normalizer, OneHotEncoder, RobustScaler, StandardScaler
 
         # Features
         from sklearn.feature_selection import SelectKBest, VarianceThreshold
-<<<<<<< HEAD
-=======
-
->>>>>>> 7347d603
 
         return [
             # Trees
@@ -207,10 +195,6 @@
             # Feature selection
             SelectKBest,
             VarianceThreshold,
-<<<<<<< HEAD
-=======
-
->>>>>>> 7347d603
         ]
 
     return []
@@ -222,14 +206,8 @@
     &#34;&#34;&#34;
     if xgboost_installed():
         from xgboost import XGBClassifier, XGBRanker, XGBRegressor
-<<<<<<< HEAD
 
         return [XGBClassifier, XGBRanker, XGBRegressor]
-=======
-
-        return [XGBClassifier, XGBRanker, XGBRegressor]
-
->>>>>>> 7347d603
 
     return []
 
@@ -252,16 +230,11 @@
     &#34;&#34;&#34;
     if onnx_runtime_installed():
         return [
-<<<<<<< HEAD
-=======
-
->>>>>>> 7347d603
             # Linear-based models
             &#34;LinearClassifier&#34;,
             &#34;LinearRegressor&#34;,
             # ONNX operators.
             &#34;Cast&#34;,
-<<<<<<< HEAD
             &#34;Concat&#34;,
             &#34;Reshape&#34;,
             # Preprocessing
@@ -270,13 +243,6 @@
             &#34;Normalizer&#34;,
             &#34;Scaler&#34;,
             # Tree-based models
-=======
-            # Preprocessing
-            &#34;Normalizer&#34;,
-            &#34;Scaler&#34;,
-            # Tree-based models
-
->>>>>>> 7347d603
             &#34;TreeEnsembleClassifier&#34;,
             &#34;TreeEnsembleRegressor&#34;,
         ]
@@ -380,10 +346,6 @@
 ONNX_INITIAL_TYPES = &#34;onnx_initial_types&#34;
 &#34;&#34;&#34;For ONNX models we can explicitly set the input types and shapes.&#34;&#34;&#34;
 
-<<<<<<< HEAD
-=======
-
->>>>>>> 7347d603
 ONNX_TARGET_OPSET = &#34;onnx_target_opset&#34;
 &#34;&#34;&#34;For ONNX models we can set the target opset to use. 9 by default.&#34;&#34;&#34;
 
@@ -408,18 +370,10 @@
 <dd>
 <div class="desc"><p>For ONNX models we can explicitly set the input types and shapes.</p></div>
 </dd>
-<<<<<<< HEAD
-=======
-
->>>>>>> 7347d603
 <dt id="hummingbird.ml.supported.ONNX_OUTPUT_MODEL_NAME"><code class="name">var <span class="ident">ONNX_OUTPUT_MODEL_NAME</span></code></dt>
 <dd>
 <div class="desc"><p>For ONNX models we can set the name of the output model.</p></div>
 </dd>
-<<<<<<< HEAD
-=======
-
->>>>>>> 7347d603
 <dt id="hummingbird.ml.supported.ONNX_TARGET_OPSET"><code class="name">var <span class="ident">ONNX_TARGET_OPSET</span></code></dt>
 <dd>
 <div class="desc"><p>For ONNX models we can set the target opset to use. 9 by default.</p></div>
@@ -532,13 +486,7 @@
 <li><code><a title="hummingbird.ml.supported.CONTAINER" href="#hummingbird.ml.supported.CONTAINER">CONTAINER</a></code></li>
 <li><code><a title="hummingbird.ml.supported.N_FEATURES" href="#hummingbird.ml.supported.N_FEATURES">N_FEATURES</a></code></li>
 <li><code><a title="hummingbird.ml.supported.ONNX_INITIAL_TYPES" href="#hummingbird.ml.supported.ONNX_INITIAL_TYPES">ONNX_INITIAL_TYPES</a></code></li>
-<<<<<<< HEAD
 <li><code><a title="hummingbird.ml.supported.ONNX_OUTPUT_MODEL_NAME" href="#hummingbird.ml.supported.ONNX_OUTPUT_MODEL_NAME">ONNX_OUTPUT_MODEL_NAME</a></code></li>
-=======
-
-<li><code><a title="hummingbird.ml.supported.ONNX_OUTPUT_MODEL_NAME" href="#hummingbird.ml.supported.ONNX_OUTPUT_MODEL_NAME">ONNX_OUTPUT_MODEL_NAME</a></code></li>
-
->>>>>>> 7347d603
 <li><code><a title="hummingbird.ml.supported.ONNX_TARGET_OPSET" href="#hummingbird.ml.supported.ONNX_TARGET_OPSET">ONNX_TARGET_OPSET</a></code></li>
 <li><code><a title="hummingbird.ml.supported.TREE_IMPLEMENTATION" href="#hummingbird.ml.supported.TREE_IMPLEMENTATION">TREE_IMPLEMENTATION</a></code></li>
 </ul>
