--- conflicted
+++ resolved
@@ -116,11 +116,7 @@
         else:
             base_prediction = np.array([operator.raw_operator._baseline_prediction.flatten().tolist()])
 
-<<<<<<< HEAD
     extra_config[constants.BASE_PREDICTION] = base_prediction
-=======
-    extra_config[constants.ALPHA] = alpha
->>>>>>> 351e1e72
     extra_config[constants.REORDER_TREES] = False
 
     return convert_gbdt_classifier_common(
@@ -158,11 +154,7 @@
     else:
         raise RuntimeError(&#34;Custom initializers for GBDT are not yet supported in Hummingbird.&#34;)
 
-<<<<<<< HEAD
     extra_config[constants.BASE_PREDICTION] = base_prediction
-=======
-    extra_config[constants.ALPHA] = alpha
->>>>>>> 351e1e72
 
     return convert_gbdt_common(tree_infos, get_parameters_for_sklearn_common, n_features, None, extra_config)
 
@@ -227,11 +219,8 @@
     tree_infos = operator.raw_operator._predictors
     tree_infos = [tree_infos[i][0] for i in range(len(tree_infos))]
     n_features = operator.raw_operator.n_features_
-<<<<<<< HEAD
+
     extra_config[constants.BASE_PREDICTION] = [[operator.raw_operator._baseline_prediction]]
-=======
-    extra_config[constants.ALPHA] = [[operator.raw_operator._baseline_prediction]]
->>>>>>> 351e1e72
 
     return convert_gbdt_common(tree_infos, _get_parameters_hist_gbdt, n_features, None, extra_config)
 
@@ -328,11 +317,7 @@
         else:
             base_prediction = np.array([operator.raw_operator._baseline_prediction.flatten().tolist()])
 
-<<<<<<< HEAD
     extra_config[constants.BASE_PREDICTION] = base_prediction
-=======
-    extra_config[constants.ALPHA] = alpha
->>>>>>> 351e1e72
     extra_config[constants.REORDER_TREES] = False
 
     return convert_gbdt_classifier_common(
@@ -394,11 +379,7 @@
     else:
         raise RuntimeError(&#34;Custom initializers for GBDT are not yet supported in Hummingbird.&#34;)
 
-<<<<<<< HEAD
     extra_config[constants.BASE_PREDICTION] = base_prediction
-=======
-    extra_config[constants.ALPHA] = alpha
->>>>>>> 351e1e72
 
     return convert_gbdt_common(tree_infos, get_parameters_for_sklearn_common, n_features, None, extra_config)</code></pre>
 </details>
@@ -509,11 +490,8 @@
     tree_infos = operator.raw_operator._predictors
     tree_infos = [tree_infos[i][0] for i in range(len(tree_infos))]
     n_features = operator.raw_operator.n_features_
-<<<<<<< HEAD
+
     extra_config[constants.BASE_PREDICTION] = [[operator.raw_operator._baseline_prediction]]
-=======
-    extra_config[constants.ALPHA] = [[operator.raw_operator._baseline_prediction]]
->>>>>>> 351e1e72
 
     return convert_gbdt_common(tree_infos, _get_parameters_hist_gbdt, n_features, None, extra_config)</code></pre>
 </details>
