--- conflicted
+++ resolved
@@ -219,10 +219,7 @@
     tree_infos = operator.raw_operator._predictors
     tree_infos = [tree_infos[i][0] for i in range(len(tree_infos))]
     n_features = operator.raw_operator.n_features_
-<<<<<<< HEAD
-=======
-
->>>>>>> 1ffea190
+
     extra_config[constants.BASE_PREDICTION] = [[operator.raw_operator._baseline_prediction]]
 
     return convert_gbdt_common(tree_infos, _get_parameters_hist_gbdt, n_features, None, extra_config)
@@ -493,10 +490,7 @@
     tree_infos = operator.raw_operator._predictors
     tree_infos = [tree_infos[i][0] for i in range(len(tree_infos))]
     n_features = operator.raw_operator.n_features_
-<<<<<<< HEAD
-=======
-
->>>>>>> 1ffea190
+
     extra_config[constants.BASE_PREDICTION] = [[operator.raw_operator._baseline_prediction]]
 
     return convert_gbdt_common(tree_infos, _get_parameters_hist_gbdt, n_features, None, extra_config)</code></pre>
