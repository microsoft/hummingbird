# -------------------------------------------------------------------------
# Copyright (c) Microsoft Corporation. All rights reserved.
# Licensed under the MIT License. See License.txt in the project root for
# license information.
# --------------------------------------------------------------------------

"""
Converters for topology IR are stored in this file.
"""
from distutils.version import LooseVersion
import numpy as np
import os
import torch
from uuid import uuid4

from onnxconverter_common.registration import get_converter
import onnx

from hummingbird.ml._container import (
    PyTorchSklearnContainerRegression,
    PyTorchSklearnContainerClassification,
    PyTorchSklearnContainerTransformer,
    PyTorchSklearnContainerAnomalyDetection,
    TorchScriptSklearnContainerRegression,
    TorchScriptSklearnContainerClassification,
    TorchScriptSklearnContainerTransformer,
    TorchScriptSklearnContainerAnomalyDetection,
    ONNXSklearnContainerRegression,
    ONNXSklearnContainerClassification,
    ONNXSklearnContainerTransformer,
    ONNXSklearnContainerAnomalyDetection,
)
from hummingbird.ml._utils import pandas_installed, _get_device
from hummingbird.ml.exceptions import MissingConverter
from hummingbird.ml.operator_converters import constants
<<<<<<< HEAD
=======

if pandas_installed():
    from pandas import DataFrame
else:
    DataFrame = None
>>>>>>> b775cbae

if pandas_installed():
    from pandas import DataFrame
else:
    DataFrame = None


def _get_trace_input_from_test_input(input, batch_size):
    """
    Utility function used to properly put the inputs into a format understandable by torch.
    """
    if type(input) is tuple:
        trace_input = tuple([torch.from_numpy(i) for i in input])
    else:
        trace_input = torch.from_numpy(input)

    if batch_size is not None:
        trace_input = trace_input[0:batch_size, :]
    return trace_input


def convert(topology, backend, device, extra_config={}):
    """
    This function is used to convert a `onnxconverter_common.topology.Topology` object into a *backend* model.

    Args:
        topology: The `onnxconverter_common.topology.Topology` object that will be converted into a backend model
        backend: Which backend the model should be run on
        device: Which device the translated model will be run on
        extra_config: Extra configurations to be used by individual operator converters

    Returns:
        A model implemented in the selected backend
    """
    assert topology is not None, "Cannot convert a Topology object of type None."
    assert backend is not None, "Cannot convert a Topology object into backend None."
    assert device is not None, "Cannot convert a Topology object into device None."

    operator_map = {}

    for operator in topology.topological_operator_iterator():
        try:
            converter = get_converter(operator.type)

            if backend == onnx.__name__:
                # vers = LooseVersion(torch.__version__)
                # allowed_min = LooseVersion("1.6.0")
                # Pytorch <= 1.6.0 has a bug with exporting GEMM into ONNX.
                # For the moment only tree_trav is enabled for pytorch <= 1.6.0
                # if vers < allowed_min:
                extra_config[constants.TREE_IMPLEMENTATION] = "tree_trav"

            operator_map[operator.full_name] = converter(operator, device, extra_config)
        except ValueError:
            raise MissingConverter(
                "Unable to find converter for {} type {} with extra config: {}.".format(
                    operator.type, type(getattr(operator, "raw_model", None)), extra_config
                )
            )
        except Exception as e:
            raise e

    operators = list(topology.topological_operator_iterator())
    torch_model = _PyTorchBackendModel(
        topology.raw_model.input_names, topology.raw_model.output_names, operator_map, operators, extra_config
    ).eval()

    # Set the parameters for the model / container
    n_threads = None if constants.N_THREADS not in extra_config else extra_config[constants.N_THREADS]
    batch_size = None if constants.BATCH_SIZE not in extra_config else extra_config[constants.BATCH_SIZE]

    if backend == onnx.__name__:
        onnx_model_name = output_model_name = None
        target_opset = 11

        # Set optional configuration options for ONNX if any.
        if constants.ONNX_OUTPUT_MODEL_NAME in extra_config:
            onnx_model_name = extra_config[constants.ONNX_OUTPUT_MODEL_NAME]
            output_model_name = onnx_model_name + ".onnx"
        if constants.ONNX_TARGET_OPSET in extra_config:
            target_opset = extra_config[constants.ONNX_TARGET_OPSET]
        if output_model_name is None:
            output_model_name = str(uuid4().hex) + ".onnx"

        # Put the tracing test input into the right format.
        trace_input = _get_trace_input_from_test_input(extra_config[constants.TEST_INPUT], batch_size)

        # Generate the ONNX models
        torch.onnx.export(
            torch_model,
            trace_input,
            output_model_name,
            input_names=topology.raw_model.input_names,
            output_names=topology.raw_model.output_names,
            keep_initializers_as_inputs=False,
            opset_version=target_opset,
            do_constant_folding=True,
        )
        hb_model = onnx.load(output_model_name)
        os.remove(output_model_name)

        # Set the ONNX model name if any.
        if onnx_model_name is not None:
            hb_model.graph.name = onnx_model_name

        # Fix the model to use arbitrary batch dimensions
        def fix_dim(dim):
            updated = False
            if dim.HasField("dim_value"):
                dim.Clear()
                updated = True
                dim.dim_param = "sym"

            return updated

        def fix_value_info(value):
            num_fixed = 0
            if value.type.HasField("tensor_type"):
                shape = value.type.tensor_type.shape
                if shape:
                    dim = shape.dim[0]
                    if fix_dim(dim):
                        num_fixed += 1

            return num_fixed

        def fix_graph(graph):
            num_fixed = 0
            for input in graph.input:
                num_fixed += fix_value_info(input)

            for output in graph.output:
                num_fixed += fix_value_info(output)

            for node in graph.node:
                for attr in node.attribute:
                    if attr.HasField("g"):
                        num_fixed += fix_graph(attr.g)

            return num_fixed

        fix_graph(hb_model.graph)
    else:
        # Set the device for the model.
        if device != "cpu":
            if backend == torch.__name__ or torch.jit.__name__:
                torch_model = torch_model.to(device)

        # If the backend is tochscript, jit the model.
        if backend == torch.jit.__name__:
            trace_input = _get_trace_input_from_test_input(extra_config[constants.TEST_INPUT], batch_size)
            if device != "cpu":
                trace_input.to(device)
            torch_model = torch.jit.trace(torch_model, trace_input).eval()
            torch.jit.optimized_execution(torch_model)
        hb_model = torch_model

    # Return if the container is not needed.
    if constants.CONTAINER in extra_config and not extra_config[constants.CONTAINER]:
        return hb_model

    # We scan the operators backwards until we find an operator with a defined type
    # This is necessary because ONNX models can have arbitrary operators doing casting, reshaping etc.
    idx = len(operators) - 1
    while (
        idx >= 0
        and not operator_map[operators[idx].full_name].regression
        and not operator_map[operators[idx].full_name].classification
        and not operator_map[operators[idx].full_name].anomaly_detection
        and not operator_map[operators[idx].full_name].transformer
    ):
        idx -= 1

    assert idx >= 0, "Cannot detect container type. Please fill an issue at https://github.com/microsoft/hummingbird."

    # If is a transformer, we need to check whether there is another operator type before.
    # E.g., normalization after classification.
    tmp_idx = idx
    if operator_map[operators[idx].full_name].transformer:
        while (
            idx >= 0
            and not operator_map[operators[idx].full_name].regression
            and not operator_map[operators[idx].full_name].classification
            and not operator_map[operators[idx].full_name].anomaly_detection
        ):
            idx -= 1
        if idx < 0:
            idx = tmp_idx

    if operator_map[operators[idx].full_name].regression:
        # We are doing a regression task.
        if backend == torch.jit.__name__:
            container = TorchScriptSklearnContainerRegression
        elif backend == onnx.__name__:
            container = ONNXSklearnContainerRegression
        else:
            container = PyTorchSklearnContainerRegression
    elif operator_map[operators[idx].full_name].anomaly_detection:
        # We are doing anomaly detection.
        if backend == torch.jit.__name__:
            container = TorchScriptSklearnContainerAnomalyDetection
        elif backend == onnx.__name__:
            container = ONNXSklearnContainerAnomalyDetection
        else:
            container = PyTorchSklearnContainerAnomalyDetection
    elif operator_map[operators[idx].full_name].transformer:
        # We are just transforming the input data.
        if backend == torch.jit.__name__:
            container = TorchScriptSklearnContainerTransformer
        elif backend == onnx.__name__:
            container = ONNXSklearnContainerTransformer
        else:
            container = PyTorchSklearnContainerTransformer
    else:
        # We are doing a classification task.
        if backend == torch.jit.__name__:
            container = TorchScriptSklearnContainerClassification
        elif backend == onnx.__name__:
            container = ONNXSklearnContainerClassification
        else:
            container = PyTorchSklearnContainerClassification

    n_threads = None if constants.N_THREADS not in extra_config else extra_config[constants.N_THREADS]
    batch_size = None if constants.BATCH_SIZE not in extra_config else extra_config[constants.BATCH_SIZE]
    hb_model = container(hb_model, n_threads, batch_size, extra_config=extra_config)

    return hb_model


class _PyTorchBackendModel(torch.nn.Module, object):
    """
    Hummingbird model internal representation of a converted pipeline.
    """

    def __init__(self, input_names, output_names, operator_map, operators, extra_config):
        """
        Args:
            input_names: The names of the input `onnxconverter_common.topology.Variable`s for this model
            output_names: The names of the output `onnxconverter_common.topology.Variable`s generated by this model
            operator_map: A dictionary of operator aliases and related PyTorch implementations
            operators: The list of operators (in a topological order) that will be executed by the model (in order)
            extra_config: Some additional custom configuration parameter
        """
        super(_PyTorchBackendModel, self).__init__()

        # Define input \ output names.
        # This is required because the internal variable names may differ from the original (raw) one.
        # This may happen, for instance, because we force our internal naming to be unique.
        def _fix_var_naming(operators, names, mod="input"):
            new_names = []
            map = {}

            for op in operators:
                if mod == "input":
                    iter = op.inputs
                else:
                    iter = op.outputs
                for i in iter:
                    for name in names:
                        if i.raw_name == name and name not in map:
                            map[i.raw_name] = i.full_name
                if len(map) == len(names):
                    break
            for name in names:
                new_names.append(map[name])
            return new_names

        self._input_names = _fix_var_naming(operators, input_names)
        self._output_names = _fix_var_naming(reversed(operators), output_names, "output")
        self._operator_map = torch.nn.ModuleDict(operator_map)
        self._operators = operators

    def forward(self, *inputs):
        with torch.no_grad():
            assert len(self._input_names) == len(inputs) or (
                type(inputs[0]) == DataFrame and DataFrame is not None and len(self._input_names) == len(inputs[0].columns)
            ), "number of inputs or number of columns in the dataframe do not match with the expected number of inputs {}".format(
                self._input_names
            )

            if type(inputs[0]) == DataFrame and DataFrame is not None:
                # Split the dataframe into column ndarrays
                inputs = inputs[0]
                input_names = list(inputs.columns)
                splits = [inputs[input_names[idx]] for idx in range(len(input_names))]
                splits = [df.to_numpy().reshape(-1, 1) for df in splits]
                inputs = tuple(splits)
            inputs = [*inputs]
            variable_map = {}
            device = _get_device(self)

            # Maps data inputs to the expected variables.
            for i, input_name in enumerate(self._input_names):
                if type(inputs[i]) is list:
                    inputs[i] = np.array(inputs[i])
                if type(inputs[i]) is np.ndarray:
                    inputs[i] = torch.from_numpy(inputs[i])
                    if inputs[i].dtype == torch.float64:
                        # We convert double precision arrays into single precision. Sklearn does the same.
                        inputs[i] = inputs[i].float()
                elif type(inputs[i]) is not torch.Tensor:
                    raise RuntimeError("Inputer tensor {} of not supported type {}".format(input_name, type(inputs[i])))
                if device is not None and device.type != "cpu":
                    inputs[i] = inputs[i].to(device)
                variable_map[input_name] = inputs[i]

            # Evaluate all the operators in the topology by properly wiring inputs \ outputs
            for operator in self._operators:
                pytorch_op = self._operator_map[operator.full_name]
                pytorch_outputs = pytorch_op(*(variable_map[input] for input in operator.input_full_names))

                if len(operator.output_full_names) == 1:
                    variable_map[operator.output_full_names[0]] = pytorch_outputs
                else:
                    for i, output in enumerate(operator.output_full_names):
                        variable_map[output] = pytorch_outputs[i]

            # Prepare and return the output.
            if len(self._output_names) == 1:
                return variable_map[self._output_names[0]]
            else:
                return list(variable_map[output_name] for output_name in self._output_names)<|MERGE_RESOLUTION|>--- conflicted
+++ resolved
@@ -33,14 +33,11 @@
 from hummingbird.ml._utils import pandas_installed, _get_device
 from hummingbird.ml.exceptions import MissingConverter
 from hummingbird.ml.operator_converters import constants
-<<<<<<< HEAD
-=======
 
 if pandas_installed():
     from pandas import DataFrame
 else:
     DataFrame = None
->>>>>>> b775cbae
 
 if pandas_installed():
     from pandas import DataFrame
