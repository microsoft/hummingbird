--- conflicted
+++ resolved
@@ -39,14 +39,6 @@
 else:
     DataFrame = None
 
-<<<<<<< HEAD
-=======
-if pandas_installed():
-    from pandas import DataFrame
-else:
-    DataFrame = None
-
->>>>>>> 4394740b
 
 def _get_trace_input_from_test_input(input, batch_size):
     """
@@ -59,14 +51,8 @@
             trace_input = tuple([torch.from_numpy(i) for i in input])
     else:
         trace_input = torch.from_numpy(input)
-<<<<<<< HEAD
-
-    if batch_size is not None:
-        trace_input = trace_input[0:batch_size, :]
-=======
         if batch_size is not None:
             trace_input = trace_input[0:batch_size, :]
->>>>>>> 4394740b
     return trace_input
 
 
