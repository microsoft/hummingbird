# -------------------------------------------------------------------------
# Copyright (c) Microsoft Corporation. All rights reserved.
# Licensed under the MIT License. See License.txt in the project root for
# license information.
# --------------------------------------------------------------------------

"""
Converters for topology IR are stored in this file.
"""
from distutils.version import LooseVersion
import os
import torch
from uuid import uuid4

from onnxconverter_common.registration import get_converter
import onnx
import timeit

from ._container import (
    PyTorchBackendModel,
    PyTorchSklearnContainerRegression,
    PyTorchSklearnContainerClassification,
    PyTorchSklearnContainerTransformer,
    PyTorchSklearnContainerAnomalyDetection,
    TorchScriptSklearnContainerRegression,
    TorchScriptSklearnContainerClassification,
    TorchScriptSklearnContainerTransformer,
    TorchScriptSklearnContainerAnomalyDetection,
    ONNXSklearnContainerRegression,
    ONNXSklearnContainerClassification,
    ONNXSklearnContainerTransformer,
    ONNXSklearnContainerAnomalyDetection,
<<<<<<< HEAD
    TVMSklearnContainerRegression,
    TVMSklearnContainerClassification,
    TVMSklearnContainerTransformer,
    TVMSklearnContainerAnomalyDetection,
=======
>>>>>>> a9b50f4d
)
from ._utils import tvm_installed
from .exceptions import MissingConverter
from .operator_converters import constants


def _jit_model(torch_model, device, extra_config):
    """
    Function used to convert an input pytorch model into torchscript.
    """
    test_data = torch.from_numpy(extra_config[constants.TEST_INPUT])
    if device != "cpu":
        test_data.to(device)
    return torch.jit.trace(torch_model, test_data).eval()


def convert(topology, backend, device, extra_config={}):
    """
    This function is used to convert a `onnxconverter_common.topology.Topology` object into a *backend* model.

    Args:
        topology: The `onnxconverter_common.topology.Topology` object that will be converted into a backend model
        backend: Which backend the model should be run on
        device: Which device the translated model will be run on
        extra_config: Extra configurations to be used by individual operator converters

    Returns:
        A model implemented in the selected backend
    """
    assert topology is not None, "Cannot convert a Topology object of type None."
    assert backend is not None, "Cannot convert a Topology object into backend None."
    assert device is not None, "Cannot convert a Topology object into device None."

    tvm_backend = None
    operator_map = {}

    if tvm_installed():
        import tvm
        from tvm import relay
        from tvm.contrib import graph_runtime

        tvm_backend = tvm.__name__

    for operator in topology.topological_operator_iterator():
        try:
            converter = get_converter(operator.type)

            if backend == onnx.__name__:
                # vers = LooseVersion(torch.__version__)
                # allowed_min = LooseVersion("1.6.0")
                # Pytorch <= 1.6.0 has a bug with exporting GEMM into ONNX.
                # For the moment only tree_trav is enabled for pytorch <= 1.6.0
                # if vers < allowed_min:
                extra_config[constants.TREE_IMPLEMENTATION] = "tree_trav"

            operator_map[operator.full_name] = converter(operator, device, extra_config)
        except ValueError:
            raise MissingConverter(
                "Unable to find converter for {} type {} with extra config: {}.".format(
                    operator.type, type(getattr(operator, "raw_model", None)), extra_config
                )
            )
        except Exception as e:
            raise e

    operators = list(topology.topological_operator_iterator())
    torch_model = PyTorchBackendModel(
        topology.raw_model.input_names, topology.raw_model.output_names, operator_map, operators, extra_config
    ).eval()

    if backend == onnx.__name__:
        onnx_model_name = output_model_name = None
        target_opset = 11

        # Set optional configuration options for ONNX if any.
        if constants.ONNX_OUTPUT_MODEL_NAME in extra_config:
            onnx_model_name = extra_config[constants.ONNX_OUTPUT_MODEL_NAME]
            output_model_name = onnx_model_name + ".onnx"
        if constants.ONNX_TARGET_OPSET in extra_config:
            target_opset = extra_config[constants.ONNX_TARGET_OPSET]
        if output_model_name is None:
            output_model_name = str(uuid4().hex) + ".onnx"

        # Generate the ONNX models
        torch.onnx.export(
            torch_model,
            torch.from_numpy(extra_config[constants.TEST_INPUT]),
            output_model_name,
            input_names=topology.raw_model.input_names,
            output_names=topology.raw_model.output_names,
            keep_initializers_as_inputs=False,
            opset_version=target_opset,
            do_constant_folding=True,
        )
        hb_model = onnx.load(output_model_name)
        os.remove(output_model_name)

        # Set the ONNX model name if any.
        if onnx_model_name is not None:
            hb_model.graph.name = onnx_model_name
<<<<<<< HEAD
    elif backend == tvm_backend:
        # First we need to generate the torchscript model.
        ts_model = _jit_model(torch_model, device, extra_config)

        # Generate the test input in the TVM format.
        test_input = [
            (topology.raw_model.input_names[i], extra_config[constants.TEST_INPUT].shape)
            for i in range(len(topology.raw_model.input_names))
        ]

        # Set some configuration option.
        if constants.TVM_MAX_FUSE_DEPTH not in extra_config:
            extra_config[constants.TVM_MAX_FUSE_DEPTH] = 30
        # Create the relay version of the model.
        model, params = relay.frontend.from_pytorch(ts_model, test_input)

        # Pick the proper target.
        if device == "cuda":
            target = tvm.target.cuda()
            ctx = tvm.gpu()
        elif device == "cpu":
            target = "llvm"
            ctx = tvm.cpu()
        elif "llvm" in device:
            target = device
            ctx = tvm.cpu()
        else:
            raise RuntimeError("Device {} not recognized".format(device))

        # Get configuration parameters.
        config = {}
        max_fuse_depth = extra_config[constants.TVM_MAX_FUSE_DEPTH]
        config["relay.FuseOps.max_depth"] = max_fuse_depth

        # Generate the model.
        with tvm.transform.PassContext(opt_level=3, config=config):
            graph, lib, params = relay.build(model, target=target, params=params)
        tvm_model = graph_runtime.create(graph, lib, ctx)
        tvm_model.set_input(**params)

        # In the container we will be using the context to properly configure the input tensors.
        extra_config[constants.TVM_CONTEXT] = ctx

        hb_model = tvm_model
=======
>>>>>>> a9b50f4d
    else:
        # Set the device for the model.
        if device != "cpu":
            if backend == torch.__name__ or torch.jit.__name__:
                torch_model = torch_model.to(device)
<<<<<<< HEAD

        # If the backend is tochscript, jit the model.
        if backend == torch.jit.__name__:
            torch_model = _jit_model(torch_model, device, extra_config)

        hb_model = torch_model

    # We scan the operators backwards until we find an operator with a defined type.
    # This is necessary because ONNX models can have arbitrary operators doing casting, reshaping etc.
    idx = len(operators) - 1
    while (
        idx >= 0
        and not operator_map[operators[idx].full_name].regression
        and not operator_map[operators[idx].full_name].classification
        and not operator_map[operators[idx].full_name].anomaly_detection
        and not operator_map[operators[idx].full_name].transformer
    ):
        idx -= 1

    assert idx >= 0, "Cannot detect container type. Please fill an issue at https://github.com/microsoft/hummingbird."

    # If the operator is a transformer, we need to check wheter there is another operator type before.
    # E.g., normalization after classification.
    tmp_idx = idx
    if operator_map[operators[idx].full_name].transformer:
        while (
            idx > 0
            and not operator_map[operators[idx].full_name].regression
            and not operator_map[operators[idx].full_name].classification
            and not operator_map[operators[idx].full_name].anomaly_detection
        ):
            idx -= 1
        if idx < 0:
            idx = tmp_idx

    # Get the proper container type.
=======

        # If the backend is tochscript, jit the model.
        if backend == torch.jit.__name__:
            test_data = torch.from_numpy(extra_config[constants.TEST_INPUT])
            if device != "cpu":
                test_data.to(device)
            torch_model = torch.jit.trace(torch_model, test_data).eval()
        hb_model = torch_model

    # Return if the container is not needed.
    if constants.CONTAINER in extra_config and not extra_config[constants.CONTAINER]:
        return hb_model

    # We scan the operators backwards until we find an operator with a defined type
    # This is necessary because ONNX models can have arbitrary operators doing casting, reshaping etc.
    idx = len(operators) - 1
    while (
        idx >= 0
        and not operator_map[operators[idx].full_name].regression
        and not operator_map[operators[idx].full_name].classification
        and not operator_map[operators[idx].full_name].anomaly_detection
        and not operator_map[operators[idx].full_name].transformer
    ):
        idx -= 1

    assert idx >= 0, "Cannot detect container type. Please fill an issue at https://github.com/microsoft/hummingbird."

    # If is a transformer, we need to check whether there is another operator type before.
    # E.g., normalization after classification.
    tmp_idx = idx
    if operator_map[operators[idx].full_name].transformer:
        while (
            idx > 0
            and not operator_map[operators[idx].full_name].regression
            and not operator_map[operators[idx].full_name].classification
            and not operator_map[operators[idx].full_name].anomaly_detection
        ):
            idx -= 1
        if idx < 0:
            idx = tmp_idx

>>>>>>> a9b50f4d
    if operator_map[operators[idx].full_name].regression:
        # We are doing a regression task.
        if backend == torch.jit.__name__:
            container = TorchScriptSklearnContainerRegression
        elif backend == onnx.__name__:
            container = ONNXSklearnContainerRegression
<<<<<<< HEAD
        elif backend == tvm_backend:
            container = TVMSklearnContainerRegression
=======
>>>>>>> a9b50f4d
        else:
            container = PyTorchSklearnContainerRegression
    elif operator_map[operators[idx].full_name].anomaly_detection:
        # We are doing anomaly detection.
        if backend == torch.jit.__name__:
            container = TorchScriptSklearnContainerAnomalyDetection
        elif backend == onnx.__name__:
            container = ONNXSklearnContainerAnomalyDetection
<<<<<<< HEAD
        elif backend == tvm_backend:
            container = TVMSklearnContainerAnomalyDetection
=======
>>>>>>> a9b50f4d
        else:
            container = PyTorchSklearnContainerAnomalyDetection
    elif operator_map[operators[idx].full_name].transformer:
        # We are just transforming the input data.
        if backend == torch.jit.__name__:
            container = TorchScriptSklearnContainerTransformer
        elif backend == onnx.__name__:
            container = ONNXSklearnContainerTransformer
<<<<<<< HEAD
        elif backend == tvm_backend:
            container = TVMSklearnContainerTransformer
=======
>>>>>>> a9b50f4d
        else:
            container = PyTorchSklearnContainerTransformer
    else:
        # We are doing a classification task.
        if backend == torch.jit.__name__:
            container = TorchScriptSklearnContainerClassification
        elif backend == onnx.__name__:
            container = ONNXSklearnContainerClassification
<<<<<<< HEAD
        elif backend == tvm_backend:
            container = TVMSklearnContainerClassification
=======
>>>>>>> a9b50f4d
        else:
            container = PyTorchSklearnContainerClassification

    hb_model = container(hb_model, extra_config)

    return hb_model<|MERGE_RESOLUTION|>--- conflicted
+++ resolved
@@ -30,13 +30,10 @@
     ONNXSklearnContainerClassification,
     ONNXSklearnContainerTransformer,
     ONNXSklearnContainerAnomalyDetection,
-<<<<<<< HEAD
     TVMSklearnContainerRegression,
     TVMSklearnContainerClassification,
     TVMSklearnContainerTransformer,
     TVMSklearnContainerAnomalyDetection,
-=======
->>>>>>> a9b50f4d
 )
 from ._utils import tvm_installed
 from .exceptions import MissingConverter
@@ -137,7 +134,6 @@
         # Set the ONNX model name if any.
         if onnx_model_name is not None:
             hb_model.graph.name = onnx_model_name
-<<<<<<< HEAD
     elif backend == tvm_backend:
         # First we need to generate the torchscript model.
         ts_model = _jit_model(torch_model, device, extra_config)
@@ -182,14 +178,11 @@
         extra_config[constants.TVM_CONTEXT] = ctx
 
         hb_model = tvm_model
-=======
->>>>>>> a9b50f4d
     else:
         # Set the device for the model.
         if device != "cpu":
             if backend == torch.__name__ or torch.jit.__name__:
                 torch_model = torch_model.to(device)
-<<<<<<< HEAD
 
         # If the backend is tochscript, jit the model.
         if backend == torch.jit.__name__:
@@ -226,60 +219,14 @@
             idx = tmp_idx
 
     # Get the proper container type.
-=======
-
-        # If the backend is tochscript, jit the model.
-        if backend == torch.jit.__name__:
-            test_data = torch.from_numpy(extra_config[constants.TEST_INPUT])
-            if device != "cpu":
-                test_data.to(device)
-            torch_model = torch.jit.trace(torch_model, test_data).eval()
-        hb_model = torch_model
-
-    # Return if the container is not needed.
-    if constants.CONTAINER in extra_config and not extra_config[constants.CONTAINER]:
-        return hb_model
-
-    # We scan the operators backwards until we find an operator with a defined type
-    # This is necessary because ONNX models can have arbitrary operators doing casting, reshaping etc.
-    idx = len(operators) - 1
-    while (
-        idx >= 0
-        and not operator_map[operators[idx].full_name].regression
-        and not operator_map[operators[idx].full_name].classification
-        and not operator_map[operators[idx].full_name].anomaly_detection
-        and not operator_map[operators[idx].full_name].transformer
-    ):
-        idx -= 1
-
-    assert idx >= 0, "Cannot detect container type. Please fill an issue at https://github.com/microsoft/hummingbird."
-
-    # If is a transformer, we need to check whether there is another operator type before.
-    # E.g., normalization after classification.
-    tmp_idx = idx
-    if operator_map[operators[idx].full_name].transformer:
-        while (
-            idx > 0
-            and not operator_map[operators[idx].full_name].regression
-            and not operator_map[operators[idx].full_name].classification
-            and not operator_map[operators[idx].full_name].anomaly_detection
-        ):
-            idx -= 1
-        if idx < 0:
-            idx = tmp_idx
-
->>>>>>> a9b50f4d
     if operator_map[operators[idx].full_name].regression:
         # We are doing a regression task.
         if backend == torch.jit.__name__:
             container = TorchScriptSklearnContainerRegression
         elif backend == onnx.__name__:
             container = ONNXSklearnContainerRegression
-<<<<<<< HEAD
         elif backend == tvm_backend:
             container = TVMSklearnContainerRegression
-=======
->>>>>>> a9b50f4d
         else:
             container = PyTorchSklearnContainerRegression
     elif operator_map[operators[idx].full_name].anomaly_detection:
@@ -288,11 +235,8 @@
             container = TorchScriptSklearnContainerAnomalyDetection
         elif backend == onnx.__name__:
             container = ONNXSklearnContainerAnomalyDetection
-<<<<<<< HEAD
         elif backend == tvm_backend:
             container = TVMSklearnContainerAnomalyDetection
-=======
->>>>>>> a9b50f4d
         else:
             container = PyTorchSklearnContainerAnomalyDetection
     elif operator_map[operators[idx].full_name].transformer:
@@ -301,11 +245,8 @@
             container = TorchScriptSklearnContainerTransformer
         elif backend == onnx.__name__:
             container = ONNXSklearnContainerTransformer
-<<<<<<< HEAD
         elif backend == tvm_backend:
             container = TVMSklearnContainerTransformer
-=======
->>>>>>> a9b50f4d
         else:
             container = PyTorchSklearnContainerTransformer
     else:
@@ -314,11 +255,8 @@
             container = TorchScriptSklearnContainerClassification
         elif backend == onnx.__name__:
             container = ONNXSklearnContainerClassification
-<<<<<<< HEAD
         elif backend == tvm_backend:
             container = TVMSklearnContainerClassification
-=======
->>>>>>> a9b50f4d
         else:
             container = PyTorchSklearnContainerClassification
 
