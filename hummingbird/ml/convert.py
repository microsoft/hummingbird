--- conflicted
+++ resolved
@@ -151,7 +151,6 @@
         if backend == onnx.__name__:
             from onnxconverter_common.data_types import FloatTensorType, DoubleTensorType, Int32TensorType, Int64TensorType
 
-<<<<<<< HEAD
             # Generate inputs from the ONNX schema.
             initial_types = []
             for input in model.graph.input:
@@ -202,10 +201,6 @@
             test_input = np.random.rand(first_shape[0], first_shape[1])
             extra_config[constants.N_FEATURES] = initial_types[0][1].shape[1]
             if first_type is FloatTensorType:
-=======
-            test_input = np.random.rand(initial_types[0][1].shape[0], initial_types[0][1].shape[1])
-            if type(initial_types[0][1]) is FloatTensorType:
->>>>>>> 137d84a1
                 test_input = np.array(test_input, dtype=np.float32)
             elif first_type is DoubleTensorType:
                 test_input = np.array(test_input, dtype=np.float64)
@@ -220,13 +215,6 @@
                     )
                 )
             extra_config[constants.TEST_INPUT] = test_input
-<<<<<<< HEAD
-=======
-
-    # Set the number of expected input features.
-    if constants.N_FEATURES not in extra_config:
-        extra_config[constants.N_FEATURES] = test_input.shape[1]
->>>>>>> 137d84a1
 
     # Set the number of features. Some converter requires to know in advance the number of features.
     if constants.N_FEATURES not in extra_config:
