# -------------------------------------------------------------------------
# Copyright (c) Microsoft Corporation. All rights reserved.
# Licensed under the MIT License. See License.txt in the project root for
# license information.
# --------------------------------------------------------------------------

"""
Hummingbird main (converters) API.
"""
from copy import deepcopy
import numpy as np

from onnxconverter_common.registration import get_converter
from onnxconverter_common.optimizer import LinkedNode, _topological_sort

from .exceptions import MissingBackend
from ._parse import parse_sklearn_api_model
from .supported import backends
from ._utils import torch_installed, lightgbm_installed, xgboost_installed, onnx_installed
from . import constants

# Invoke the registration of all our converters.
from . import operator_converters  # noqa

# Set up the converter dispatcher.
from .supported import xgb_operator_list  # noqa
from .supported import lgbm_operator_list  # noqa


def _is_onnx_model(model):
    """
    Function returning whether the input model is an ONNX model or not.
    """
    return "onnx" in model.__module__ and "graph" in dir(model)


def _supported_backend_check(backend):
    """
    Function used to check whether the specified backend is supported or not.
    """
    if backend not in backends:
        raise MissingBackend("Backend: {}".format(backend))


def _supported_model_format_backend_mapping_check(model, backend):
    """
    Function used to check whether the specified backend/input model format is supported or not.
    """
    if _is_onnx_model(model):
        assert onnx_installed()
        import onnx

        if not backend == onnx.__name__:
            raise RuntimeError("Hummingbird currently support conversion of ONNX(-ML) models only into ONNX.")
    else:
        assert torch_installed()
        import torch

        if not backend == torch.__name__:
            raise RuntimeError(
                "Hummingbird currently support conversion of XGBoost / LightGBM / Sklearn models only into PyTorch."
            )


def _convert_sklearn(model, test_input=None, extra_config={}):
    """
    This function converts the specified *scikit-learn* (API) model into its [PyTorch] counterpart.
    The supported operators can be found at `hummingbird.ml.supported`.
    [PyTorch]: https://pytorch.org/

    Args:
        model: A scikit-learn model
        test_input: some input data used to trace the model execution
        extra_config: Extra configurations to be used by the individual operator converters.
                      The set of supported extra configurations can be found at `hummingbird.ml.supported`

    Examples:
        >>> pytorch_model = _convert_sklearn(sklearn_model)

    Returns:
        A model implemented in *PyTorch*, which is equivalent to the input *scikit-learn* model
    """
    assert model is not None
    assert torch_installed(), "To use Hummingbird you need to install torch."

    from .ir_converters.topology import convert as topology_converter

    # Parse scikit-learn model as our internal data structure (i.e., Topology)
    # We modify the scikit learn model during translation.
    model = deepcopy(model)
    topology = parse_sklearn_api_model(model)

    # Convert the Topology object into a PyTorch model.
    hb_model = topology_converter(topology, extra_config=extra_config)
    return hb_model


def _convert_lightgbm(model, test_input=None, extra_config={}):
    """
    This function is used to generate a [PyTorch] model from a given input [LightGBM] model.
    [LightGBM]: https://lightgbm.readthedocs.io/
    [PyTorch]: https://pytorch.org/

    Args:
        model: A LightGBM model (trained using the scikit-learn API)
        test_input: Some input data that will be used to trace the model execution
        extra_config: Extra configurations to be used by the individual operator converters.
                      The set of supported extra configurations can be found at `hummingbird.ml.supported`

    Examples:
        >>> pytorch_model = _convert_lightgbm(lgbm_model)

    Returns:
        A *PyTorch* model which is equivalent to the input *LightGBM* model
    """
    assert lightgbm_installed(), "To convert LightGBM models you need to instal LightGBM."

    return _convert_sklearn(model, test_input, extra_config)


def _convert_xgboost(model, test_input, extra_config={}):
    """
    This function is used to generate a [PyTorch] model from a given input [XGBoost] model.
    [PyTorch]: https://pytorch.org/
    [XGBoost]: https://xgboost.readthedocs.io/

    Args:
        model: A XGBoost model (trained using the scikit-learn API)
        test_input: Some input data used to trace the model execution
        extra_config: Extra configurations to be used by the individual operator converters.
                      The set of supported extra configurations can be found at `hummingbird.ml.supported`

    Examples:
        >>> pytorch_model = _convert_xgboost(xgb_model, [], extra_config={"n_features":200})

    Returns:
        A *PyTorch* model which is equivalent to the input *XGBoost* model
    """
    assert xgboost_installed(), "To convert XGboost models you need to instal XGBoost."

    # XGBoostRegressor and Classifier have different APIs for extracting the number of features.
    # In the former case we need to infer them from the test_input.
    if constants.N_FEATURES not in extra_config:
        if "_features_count" in dir(model):
            extra_config[constants.N_FEATURES] = model._features_count
        elif test_input is not None:
            if type(test_input) is np.ndarray and len(test_input.shape) == 2:
                extra_config[constants.N_FEATURES] = test_input.shape[1]
            else:
                raise RuntimeError(
                    "XGBoost converter is not able to infer the number of input features.\
                        Apparently test_input is not an ndarray. \
                        Please fill an issue at https://github.com/microsoft/hummingbird/."
                )
        else:
            raise RuntimeError(
                "XGBoost converter is not able to infer the number of input features.\
                    Please pass some test_input to the converter."
            )
    return _convert_sklearn(model, test_input, extra_config)


def _convert_onnxml(model, test_input=None, extra_config={}):
    """
    This function converts the specified [ONNX-ML] model into its [ONNX] counterpart.
    The supported operators can be found at `hummingbird.ml.supported`.
    [ONNX-ML]: https://github.com/onnx/onnx/blob/master/docs/Operators-ml.md
    [ONNX]: https://github.com/onnx/onnx/blob/master/docs/Operators.md

    Args:
        model: A model containing ONNX-ML operators
        test_input: Some input data used to trace the model execution
        extra_config: Extra configurations to be used by the individual operator converters.
                      The set of supported extra configurations can be found at `hummingbird.ml.supported`

    Examples:
        extra_config = {}
        extra_config["initial_types"] =[('input', FloatTensorType([1, 20])]
        >>> onnx_model = _convert_onnxml(onnx_ml_model, None, extra_config)

    Returns:
        A model containing only *ONNX* operators. The mode is equivalent to the input *ONNX-ML* model
    """
    assert model is not None
    assert torch_installed(), "To use Hummingbird you need to install torch."
    assert onnx_installed(), "To use the onnxml converter you need to install onnx and onnxruntime."

    output_model_name = initial_types = input_names = output_names = None
    target_opset = 9

    assert (
        test_input is not None or initial_types is not None
    ), "Cannot generate test input data. Either pass some input data or the initial_types"

    from .ir_converters.linked_node import convert as linked_node_converter

    # We modify the model during translation.
    model = deepcopy(model)

    # Parse an ONNX-ML model into our internal data structure (i.e., LinkedNode)
    graph = model.graph
    input_names = input_names if input_names is not None else [in_.name for in_ in graph.input]
    inputs = [in_ for in_ in graph.input if in_.name in input_names]

    assert len(inputs) > 0, "Provided input name does not match with any model's input."
    assert len(inputs) == 1, "Hummingbird currently do not support models with more than 1 input."
    assert initial_types is None or len(initial_types) == 1, "len(initial_types) {} differs from len(inputs) {}.".format(
        len(initial_types), len(inputs)
    )

    if output_names is None:
        output_names = [] if graph.output is None else [o_.name for o_ in graph.output]

    if test_input is None:
        assert (
            not initial_types[0][1].shape is None
        ), "Cannot generate test input data. Initial_types do not contain shape information."
        assert len(initial_types[0][1].shape) == 2, "Hummingbird currently support only inputs with len(shape) == 2."

        from onnxconverter_common.data_types import FloatTensorType, Int32TensorType

        test_input = np.random.rand(initial_types[0][1].shape[0], initial_types[0][1].shape[1])
        if type(initial_types[0][1]) is FloatTensorType:
            test_input = np.array(test_input, dtype=np.float32)
        elif type(initial_types[0][1]) is Int32TensorType:
            test_input = np.array(test_input, dtype=np.int32)
        else:
            raise RuntimeError(
                "Type {} not supported. Please fill an issue on https://github.com/microsoft/hummingbird/.".format(
                    type(initial_types[0][1])
                )
            )

    initializers = [] if graph.initializer is None else [in_ for in_ in graph.initializer]
    onnx_ir = LinkedNode.build_from_onnx(
        graph.node, [], [in_.name for in_ in inputs] + [in_.name for in_ in initializers], output_names
    )

    # Convert the input onnx_ir object into ONNX. The outcome is a model containing only ONNX operators.
    onnx_model = linked_node_converter(
        onnx_ir, inputs, initializers, output_names, test_input, output_model_name, target_opset, extra_config
    )
    return onnx_model


def convert(model, backend, test_input=None, extra_config={}):
    """
    This function converts the specified input *model* into an implementation targeting *backend*.
<<<<<<< HEAD
    *Convert* supports [Sklearn], [LightGBM], [XGBoost] and [ONNX] models.
    For *LightGBM* and *XGBoost currently only the Sklearn API is supported.
    The detailed list of models and backends can be found at `hummingbird.supported`.
=======
    *Convert* supports [Sklearn], [LightGBM] and [XGBoost] models.
    For *LightGBM* and *XGBoost* currently only the Sklearn API is supported.
    The detailed list of models and backends can be found at `hummingbird.ml.supported`.
>>>>>>> 7a1eea10
    [Sklearn]: https://scikit-learn.org/
    [LightGBM]: https://lightgbm.readthedocs.io/
    [XGBoost]: https://xgboost.readthedocs.io/
    [ONNX]: https://onnx.ai/

    Args:
        model: An input model
        backend: The target for the conversion
        test_input: some input data used to trace the model execution
        extra_config: Extra configurations to be used by the individual operator converters.
                      The set of supported extra configurations can be found at `hummingbird.ml.supported`

    Examples:
        >>> pytorch_model = convert(sklearn_model,`torch`)

    Returns:
        A model implemented in *backend*, which is equivalent to the input model
    """
    assert model is not None

    backend = backend.lower()
    _supported_backend_check(backend)
    _supported_model_format_backend_mapping_check(model, backend)

    if type(model) in xgb_operator_list:
        return _convert_xgboost(model, test_input, extra_config)

    if type(model) in lgbm_operator_list:
        return _convert_lightgbm(model, test_input, extra_config)

    if _is_onnx_model(model):
        return _convert_onnxml(model, test_input, extra_config)

    return _convert_sklearn(model, test_input, extra_config)<|MERGE_RESOLUTION|>--- conflicted
+++ resolved
@@ -246,15 +246,9 @@
 def convert(model, backend, test_input=None, extra_config={}):
     """
     This function converts the specified input *model* into an implementation targeting *backend*.
-<<<<<<< HEAD
     *Convert* supports [Sklearn], [LightGBM], [XGBoost] and [ONNX] models.
-    For *LightGBM* and *XGBoost currently only the Sklearn API is supported.
-    The detailed list of models and backends can be found at `hummingbird.supported`.
-=======
-    *Convert* supports [Sklearn], [LightGBM] and [XGBoost] models.
     For *LightGBM* and *XGBoost* currently only the Sklearn API is supported.
     The detailed list of models and backends can be found at `hummingbird.ml.supported`.
->>>>>>> 7a1eea10
     [Sklearn]: https://scikit-learn.org/
     [LightGBM]: https://lightgbm.readthedocs.io/
     [XGBoost]: https://xgboost.readthedocs.io/
