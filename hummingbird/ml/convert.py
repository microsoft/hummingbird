# -------------------------------------------------------------------------
# Copyright (c) Microsoft Corporation. All rights reserved.
# Licensed under the MIT License. See License.txt in the project root for
# license information.
# --------------------------------------------------------------------------

"""
Hummingbird main (converters) API.
"""
from copy import deepcopy
import numpy as np

from .operator_converters import constants
from ._parse import parse_sklearn_api_model, parse_onnx_api_model
from ._topology import convert as topology_converter
from ._utils import torch_installed, lightgbm_installed, xgboost_installed, tvm_installed
from .exceptions import MissingConverter, MissingBackend
from .supported import backends

# Invoke the registration of all our converters.
from . import operator_converters  # noqa

# Set up the converter dispatcher.
from .supported import xgb_operator_list  # noqa
from .supported import lgbm_operator_list  # noqa


def _is_onnx_model(model):
    """
    Function returning whether the input model is an ONNX model or not.
    """
    return type(model).__name__ == "ModelProto"


def _supported_backend_check(backend):
    """
    Function used to check whether the specified backend is supported or not.
    """
    if backend is None:
        raise MissingBackend("Backend: {}".format(backend))


def _supported_backend_check_config(model, backend, extra_config):
    """
    Function used to check whether the specified backend and configuration pair is supported or not.
    """
    assert torch_installed(), "To use Hummingbird you need to install torch."
    import onnx
    import torch

    tvm_backend = None
    if tvm_installed():
        import tvm

        tvm_backend = tvm.__name__

    if (backend == torch.jit.__name__ or backend == tvm_backend) and constants.TEST_INPUT not in extra_config:
        raise RuntimeError("Backend {} requires test inputs. Please pass some test input to the convert.".format(backend))

    if backend == onnx.__name__:
        if constants.ONNX_INITIAL_TYPES not in extra_config and constants.TEST_INPUT not in extra_config:
            raise RuntimeError("Cannot generate test input data for ONNX. Either pass some input data or the initial_types")

    if _is_onnx_model(model) and constants.ONNX_INITIAL_TYPES not in extra_config and constants.TEST_INPUT not in extra_config:
        raise RuntimeError(
            "Cannot extract number of input features from the ONNX. Either pass some input data or the initial_types"
        )


def _convert_sklearn(model, backend, test_input, device, extra_config={}):
    """
    This function converts the specified *scikit-learn* (API) model into its *backend* counterpart.
    The supported operators and backends can be found at `hummingbird.ml.supported`.
    """
    assert model is not None
    assert torch_installed(), "To use Hummingbird you need to install torch."

    import torch

    # Parse scikit-learn model as our internal data structure (i.e., Topology)
    # We modify the scikit learn model during translation.
    model = deepcopy(model)
    topology = parse_sklearn_api_model(model)

    # Convert the Topology object into a PyTorch model.
    hb_model = topology_converter(topology, backend, device, extra_config=extra_config)
    return hb_model


def _convert_lightgbm(model, backend, test_input, device, extra_config={}):
    """
    This function is used to generate a *backend* model from a given input [LightGBM] model.
    [LightGBM]: https://lightgbm.readthedocs.io/
    """
    assert (
        lightgbm_installed()
    ), "To convert LightGBM models you need to install LightGBM (or `pip install hummingbird-ml[extra]`)."

    return _convert_sklearn(model, backend, test_input, device, extra_config)


def _convert_xgboost(model, backend, test_input, device, extra_config={}):
    """
    This function is used to generate a *backend* model from a given input [XGBoost] model.
    [XGBoost]: https://xgboost.readthedocs.io/
    """
    assert (
        xgboost_installed()
    ), "To convert XGboost models you need to instal XGBoost (or `pip install hummingbird-ml[extra]`)."

    # XGBoostRegressor and Classifier have different APIs for extracting the number of features.
    # In the former case we need to infer them from the test_input.
    if constants.N_FEATURES not in extra_config:
        if "_features_count" in dir(model):
            extra_config[constants.N_FEATURES] = model._features_count
        elif test_input is not None:
            if type(test_input) is np.ndarray and len(test_input.shape) == 2:
                extra_config[constants.N_FEATURES] = test_input.shape[1]
            else:
                raise RuntimeError(
                    "XGBoost converter is not able to infer the number of input features.\
                        Apparently test_input is not an ndarray. \
                        Please fill an issue at https://github.com/microsoft/hummingbird/."
                )
        else:
            raise RuntimeError(
                "XGBoost converter is not able to infer the number of input features.\
                    Please pass some test_input to the converter."
            )
    return _convert_sklearn(model, backend, test_input, device, extra_config)


def _convert_onnxml(model, backend, test_input, device, extra_config={}):
    """
    This function converts the specified [ONNX-ML] model into its *backend* counterpart.
    The supported operators can be found at `hummingbird.ml.supported`.
    """
    assert model is not None
    assert torch_installed(), "To use Hummingbird you need to install torch."

    import onnx

    # The conversion requires some test input for tracing.
    # Test inputs can be either provided or generate from the inital types.
    # Get the initial types if any.
    initial_types = None
    if constants.ONNX_INITIAL_TYPES in extra_config:
        initial_types = extra_config[constants.ONNX_INITIAL_TYPES]

    # Generate some test input if necessary.
    if test_input is None:
        if backend == onnx.__name__:
            assert (
                initial_types is not None and not initial_types[0][1].shape is None
            ), "Cannot generate test input data. Initial_types do not contain shape information."
            assert len(initial_types[0][1].shape) == 2, "Hummingbird currently support only inputs with len(shape) == 2."

            from onnxconverter_common.data_types import FloatTensorType, Int32TensorType

            test_input = np.random.rand(initial_types[0][1].shape[0], initial_types[0][1].shape[1])
            extra_config[constants.N_FEATURES] = initial_types[0][1].shape[1]
            if type(initial_types[0][1]) is FloatTensorType:
                test_input = np.array(test_input, dtype=np.float32)
            elif type(initial_types[0][1]) is Int32TensorType:
                test_input = np.array(test_input, dtype=np.int32)
            else:
                raise RuntimeError(
                    "Type {} not supported. Please fill an issue on https://github.com/microsoft/hummingbird/.".format(
                        type(initial_types[0][1])
                    )
                )
            extra_config[constants.TEST_INPUT] = test_input
<<<<<<< HEAD
            extra_config[constants.BATCH_SIZE] = test_input.shape[0]
    extra_config[constants.N_FEATURES] = test_input.shape[1]
=======
    elif constants.N_FEATURES not in extra_config:
        extra_config[constants.N_FEATURES] = test_input.shape[1]
>>>>>>> 22703b45

    # Set the initializers. Some converter requires the access to initializers.
    initializers = {} if model.graph.initializer is None else {in_.name: in_ for in_ in model.graph.initializer}
    extra_config[constants.ONNX_INITIALIZERS] = initializers

    # Parse ONNX model as our internal data structure (i.e., Topology).
    topology = parse_onnx_api_model(model)

    # Convert the Topology object into a PyTorch model.
    hb_model = topology_converter(topology, backend, device, extra_config=extra_config)
    return hb_model


def convert(model, backend, test_input=None, device="cpu", extra_config={}):
    """
    This function converts the specified input *model* into an implementation targeting *backend*.
    *Convert* supports [Sklearn], [LightGBM], [XGBoost] and [ONNX] models.
    For *LightGBM* and *XGBoost* currently only the Sklearn API is supported.
    The detailed list of models and backends can be found at `hummingbird.ml.supported`.
    The *onnx* backend requires either a test_input of a the initial types set through the exta_config parameter.
    The *torch.jit* and *tvm* backends requires a test_input.
    [Sklearn]: https://scikit-learn.org/
    [LightGBM]: https://lightgbm.readthedocs.io/
    [XGBoost]: https://xgboost.readthedocs.io/
    [ONNX]: https://onnx.ai/
    [ONNX-ML]: https://github.com/onnx/onnx/blob/master/docs/Operators-ml.md
    [ONNX operators]: https://github.com/onnx/onnx/blob/master/docs/Operators.md

    Args:
        model: An input model
        backend: The target for the conversion
        test_input: Some input data used to trace the model execution.
                    For the ONNX and TVM backends the test_input size is supposed to be as large as the expected batch size.
        device: The target device the model should be run. This parameter is only used by the *torch** and *tvm* backends, and
                the devices supported are the one supported by PyTorch, i.e., 'cpu' or 'cuda'.
        extra_config: Extra configurations to be used by the individual operator converters.
                      The set of supported extra configurations can be found at `hummingbird.ml.supported`

    Examples:
        >>> pytorch_model = convert(sklearn_model,`torch`)

    Returns:
        A model implemented in *backend*, which is equivalent to the input model
    """
    assert model is not None

    # We destroy extra_config during conversion, we create a copy here.
    extra_config = deepcopy(extra_config)

    # Add test input as extra configuration for conversion.
    if test_input is not None and len(test_input) > 0 and constants.TEST_INPUT not in extra_config:
        test_input = np.array(test_input)
        extra_config[constants.TEST_INPUT] = test_input
        extra_config[constants.BATCH_SIZE] = test_input.shape[0]

    # Fix the test_input type
    if constants.TEST_INPUT in extra_config:
        if type(extra_config[constants.TEST_INPUT]) == list:
            extra_config[constants.TEST_INPUT] = np.array(extra_config[constants.TEST_INPUT])
        elif type(extra_config[constants.TEST_INPUT]) == tuple:
            extra_config[constants.N_FEATURES] = len(extra_config[constants.TEST_INPUT])
        test_input = extra_config[constants.TEST_INPUT]

    # We do some normalization on backends.
    backend = backend.lower()
    backend = backends[backend]

    # Check whether we actually support the backend.
    _supported_backend_check(backend)
    _supported_backend_check_config(model, backend, extra_config)

    if type(model) in xgb_operator_list:
        return _convert_xgboost(model, backend, test_input, device, extra_config)

    if type(model) in lgbm_operator_list:
        return _convert_lightgbm(model, backend, test_input, device, extra_config)

    if _is_onnx_model(model):
        return _convert_onnxml(model, backend, test_input, device, extra_config)

    return _convert_sklearn(model, backend, test_input, device, extra_config)<|MERGE_RESOLUTION|>--- conflicted
+++ resolved
@@ -170,13 +170,9 @@
                     )
                 )
             extra_config[constants.TEST_INPUT] = test_input
-<<<<<<< HEAD
             extra_config[constants.BATCH_SIZE] = test_input.shape[0]
-    extra_config[constants.N_FEATURES] = test_input.shape[1]
-=======
     elif constants.N_FEATURES not in extra_config:
         extra_config[constants.N_FEATURES] = test_input.shape[1]
->>>>>>> 22703b45
 
     # Set the initializers. Some converter requires the access to initializers.
     initializers = {} if model.graph.initializer is None else {in_.name: in_ for in_ in model.graph.initializer}
