# -------------------------------------------------------------------------
# Copyright (c) Microsoft Corporation. All rights reserved.
# Licensed under the MIT License. See License.txt in the project root for
# license information.
# --------------------------------------------------------------------------

"""
Hummingbird main (converters) API.
"""
from copy import deepcopy
import psutil
import numpy as np

from .operator_converters import constants
from ._parse import parse_sklearn_api_model, parse_onnx_api_model, parse_sparkml_api_model
from ._topology import convert as topology_converter
from ._utils import (
    torch_installed,
    lightgbm_installed,
    xgboost_installed,
    pandas_installed,
    sparkml_installed,
    is_pandas_dataframe,
    is_spark_dataframe,
    tvm_installed,
)
from .exceptions import MissingConverter, MissingBackend
from .supported import backends

# Invoke the registration of all our converters.
from . import operator_converters  # noqa

# Set up the converter dispatcher.
from .supported import xgb_operator_list  # noqa
from .supported import lgbm_operator_list  # noqa


def _is_onnx_model(model):
    """
    Function returning whether the input model is an ONNX model or not.
    """
    return type(model).__name__ == "ModelProto"


def _is_sparkml_model(model):
    """
    Function returning whether the input model is a Spark-ML model or not.
    """
    if sparkml_installed():
        from pyspark.ml import Model, Transformer
        from pyspark.ml.pipeline import PipelineModel

        return isinstance(model, Model) or isinstance(model, PipelineModel) or isinstance(model, Transformer)
    else:
        return False


def _supported_backend_check(backend):
    """
    Function used to check whether the specified backend is supported or not.
    """
    if backend is None:
        raise MissingBackend("Backend: {}".format(backend))


def _supported_backend_check_config(model, backend, extra_config):
    """
    Function used to check whether the specified backend and configuration pair is supported or not.
    """
    assert torch_installed(), "To use Hummingbird you need to install torch."
    import onnx
    import torch

    tvm_backend = None
    if tvm_installed():
        import tvm

        tvm_backend = tvm.__name__

    if (backend == torch.jit.__name__ or backend == tvm_backend) and constants.TEST_INPUT not in extra_config:
        raise RuntimeError("Backend {} requires test inputs. Please pass some test input to the convert.".format(backend))


def _convert_sklearn(model, backend, test_input, device, extra_config={}):
    """
    This function converts the specified *scikit-learn* (API) model into its *backend* counterpart.
    The supported operators and backends can be found at `hummingbird.ml.supported`.
    """
    assert model is not None
    assert torch_installed(), "To use Hummingbird you need to install torch."

    # Parse scikit-learn model as our internal data structure (i.e., Topology)
    # We modify the scikit learn model during translation.
    model = deepcopy(model)
    topology = parse_sklearn_api_model(model, extra_config)

    # Convert the Topology object into a PyTorch model.
    hb_model = topology_converter(topology, backend, device, extra_config=extra_config)
    return hb_model


def _convert_lightgbm(model, backend, test_input, device, extra_config={}):
    """
    This function is used to generate a *backend* model from a given input [LightGBM] model.
    [LightGBM]: https://lightgbm.readthedocs.io/
    """
    assert (
        lightgbm_installed()
    ), "To convert LightGBM models you need to install LightGBM (or `pip install hummingbird-ml[extra]`)."

    return _convert_sklearn(model, backend, test_input, device, extra_config)


def _convert_xgboost(model, backend, test_input, device, extra_config={}):
    """
    This function is used to generate a *backend* model from a given input [XGBoost] model.
    [XGBoost]: https://xgboost.readthedocs.io/
    """
    assert (
        xgboost_installed()
    ), "To convert XGboost models you need to instal XGBoost (or `pip install hummingbird-ml[extra]`)."

    # XGBoostRegressor and Classifier have different APIs for extracting the number of features.
    # In the former case we need to infer them from the test_input.
    if "_features_count" in dir(model):
        extra_config[constants.N_FEATURES] = model._features_count
    elif test_input is not None:
        if type(test_input) is np.ndarray and len(test_input.shape) == 2:
            extra_config[constants.N_FEATURES] = test_input.shape[1]
        else:
            raise RuntimeError(
                "XGBoost converter is not able to infer the number of input features.\
                    Please pass a test_input to convert or \
                    fill an issue at https://github.com/microsoft/hummingbird/."
            )
    else:
        raise RuntimeError(
            "XGBoost converter is not able to infer the number of input features.\
                Please pass some test_input to the converter."
        )
    return _convert_sklearn(model, backend, test_input, device, extra_config)


def _convert_onnxml(model, backend, test_input, device, extra_config={}):
    """
    This function converts the specified [ONNX-ML] model into its *backend* counterpart.
    The supported operators can be found at `hummingbird.ml.supported`.
    """
    assert model is not None
    assert torch_installed(), "To use Hummingbird you need to install torch."

    import onnx

    # The conversion requires some test input for tracing.
    # Test inputs can be either provided or generate from the input schema of the model.
    # Generate some test input if necessary.
    if test_input is None:
        if backend == onnx.__name__:
            from onnxconverter_common.data_types import FloatTensorType, DoubleTensorType, Int32TensorType, Int64TensorType

            # Generate inputs from the ONNX schema.
            initial_types = []
            for input in model.graph.input:
                name = input.name if hasattr(input, "name") else None
                data_type = (
                    input.type.tensor_type.elem_type
                    if hasattr(input, "type")
                    and hasattr(input.type, "tensor_type")
                    and hasattr(input.type.tensor_type, "elem_type")
                    else None
                )
                if name is None:
                    raise RuntimeError(
                        "Cannot fetch input name or data_type from the ONNX schema. Please provide some test input."
                    )
                if data_type is None:
                    raise RuntimeError(
                        "Cannot fetch input data_type from the ONNX schema, or data type is not tensor_type. Please provide some test input."
                    )
                if not hasattr(input.type.tensor_type, "shape"):
                    raise RuntimeError("Cannot fetch input shape from ONNX schema. Please provide some test input.")
                shape = [dim.dim_value for dim in input.type.tensor_type.shape.dim]

                assert len(shape) == 2
                # In ONNX dynamic dimensions will have a shape of 0. Fix the 0-shape in the batch dimension if they exist.
                if shape[0] == 0:
                    shape[0] = 1

                if data_type == 1:
                    initial_types.append((name, FloatTensorType(shape)))
                elif data_type == 11:
                    initial_types.append((name, DoubleTensorType(shape)))
                elif data_type == 6:
                    initial_types.append((name, Int32TensorType(shape)))
                elif data_type == 7:
                    initial_types.append((name, Int64TensorType(shape)))
                else:
                    raise RuntimeError(
                        "Input data type {} not supported. Please fill an issue at https://github.com/microsoft/hummingbird/.".format(
                            data_type
                        )
                    )

            first_shape = initial_types[0][1].shape
            assert all(
                map(lambda x: x[1].shape == first_shape, initial_types)
            ), "Hummingbird currently supports only inputs with same shape."
            extra_config[constants.N_INPUTS] = len(initial_types)
            extra_config[constants.N_FEATURES] = extra_config[constants.N_INPUTS] * first_shape[1]

            test_input = []
            for i, it in enumerate(initial_types):
                if type(it[1]) is FloatTensorType:
                    test_input.append(np.array(np.random.rand(first_shape[0], first_shape[1]), dtype=np.float32))
                elif type(it[1]) is DoubleTensorType:
                    test_input.append(np.random.rand(first_shape[0], first_shape[1]))
                elif type(it[1]) is Int32TensorType:
                    test_input.append(np.array(np.random.randint(100, size=first_shape), dtype=np.int32))
                elif type(it[1]) is Int64TensorType:
                    test_input.append(np.random.randint(100, size=first_shape))
                else:
                    raise RuntimeError(
                        "Type {} not supported. Please fill an issue on https://github.com/microsoft/hummingbird/.".format(
                            type(it[1])
                        )
                    )
            if extra_config[constants.N_INPUTS] == 1:
                test_input = test_input[0]
            else:
                test_input = tuple(test_input)
            extra_config[constants.TEST_INPUT] = test_input

    # Set the number of features. Some converter requires to know in advance the number of features.
<<<<<<< HEAD
    if constants.N_FEATURES not in extra_config:
        if len(test_input.shape) < 2:
            extra_config[constants.N_FEATURES] = 1
        else:
            extra_config[constants.N_FEATURES] = test_input.shape[1]
=======
    if constants.N_FEATURES not in extra_config and test_input is not None:
        extra_config[constants.N_FEATURES] = test_input.shape[1]
>>>>>>> 8802aaf4
    # Set the initializers. Some converter requires the access to initializers.
    initializers = {} if model.graph.initializer is None else {in_.name: in_ for in_ in model.graph.initializer}
    extra_config[constants.ONNX_INITIALIZERS] = initializers

    # Parse ONNX model as our internal data structure (i.e., Topology).
    topology = parse_onnx_api_model(model)

    # Convert the Topology object into a PyTorch model.
    hb_model = topology_converter(topology, backend, device, extra_config=extra_config)
    return hb_model


def _convert_sparkml(model, backend, test_input, device, extra_config={}):
    """
    This function converts the specified *Spark-ML* (API) model into its *backend* counterpart.
    The supported operators and backends can be found at `hummingbird.ml.supported`.
    """
    assert model is not None
    assert torch_installed(), "To use Hummingbird you need to install torch."

    # Parse Spark-ML model as our internal data structure (i.e., Topology)
    # We modify the Spark-ML model during translation.
    model = model.copy()
    topology = parse_sparkml_api_model(model, extra_config)

    # Convert the Topology object into a PyTorch model.
    hb_model = topology_converter(topology, backend, device, extra_config=extra_config)
    return hb_model


def convert(model, backend, test_input=None, device="cpu", extra_config={}):
    """
    This function converts the specified input *model* into an implementation targeting *backend*.
    *Convert* supports [Sklearn], [LightGBM], [XGBoost], [ONNX], and [SparkML] models.
    For *LightGBM* and *XGBoost* currently only the Sklearn API is supported.
    The detailed list of models and backends can be found at `hummingbird.ml.supported`.
    The *onnx* backend requires either a test_input of a the initial types set through the exta_config parameter.
    The *torch.jit* and *tvm* backends requires a test_input.
    [Sklearn]: https://scikit-learn.org/
    [LightGBM]: https://lightgbm.readthedocs.io/
    [XGBoost]: https://xgboost.readthedocs.io/
    [ONNX]: https://onnx.ai/
    [ONNX-ML]: https://github.com/onnx/onnx/blob/master/docs/Operators-ml.md
    [ONNX operators]: https://github.com/onnx/onnx/blob/master/docs/Operators.md
    [Spark-ML]: https://spark.apache.org/docs/latest/api/python/pyspark.ml.html

    Args:
        model: An input model
        backend: The target for the conversion
        test_input: Some input data used to trace the model execution.
                    Multiple inputs can be passed as `tuple` objects or pandas Dataframes.
                    When possible, (`numpy`)`arrays` are suggested.
        device: The target device the model should be run. This parameter is only used by the *torch** backends and *tvm*, and
                the devices supported are the one supported by PyTorch, i.e., 'cpu' or 'cuda'.
        extra_config: Extra configurations to be used by the individual operator converters.
                      The set of supported extra configurations can be found at `hummingbird.ml.supported`

    Examples:
        >>> pytorch_model = convert(sklearn_model,`torch`)

    Returns:
        A model implemented in *backend*, which is equivalent to the input model
    """
    assert model is not None

    # We destroy extra_config during conversion, we create a copy here.
    extra_config = deepcopy(extra_config)

    # Set some default configurations.
    # Add test input as extra configuration for conversion.
    if (
        test_input is not None
        and constants.TEST_INPUT not in extra_config
        and (is_spark_dataframe(test_input) or len(test_input) > 0)
    ):
        extra_config[constants.TEST_INPUT] = test_input
    # By default we return the converted model wrapped into a `hummingbird.ml._container.SklearnContainer` object.
    if constants.CONTAINER not in extra_config:
        extra_config[constants.CONTAINER] = True
    # By default we set num of intra-op parallelism to be the number of physical cores available
    if constants.N_THREADS not in extra_config:
        extra_config[constants.N_THREADS] = psutil.cpu_count(logical=False)

    # Fix the test_input type
    if constants.TEST_INPUT in extra_config:
        if type(extra_config[constants.TEST_INPUT]) == list:
            extra_config[constants.TEST_INPUT] = np.array(extra_config[constants.TEST_INPUT])
        elif type(extra_config[constants.TEST_INPUT]) == tuple:
            # We are passing multiple datasets.
            assert all(
                [type(input) == np.ndarray for input in extra_config[constants.TEST_INPUT]]
            ), "When passing multiple inputs only ndarrays are supported."
            assert all([len(input.shape) == 2 for input in extra_config[constants.TEST_INPUT]])
            extra_config[constants.N_FEATURES] = sum([input.shape[1] for input in extra_config[constants.TEST_INPUT]])
            extra_config[constants.N_INPUTS] = len(extra_config[constants.TEST_INPUT])
        elif pandas_installed() and is_pandas_dataframe(extra_config[constants.TEST_INPUT]):
            # We split the input dataframe into columnar ndarrays
            extra_config[constants.N_INPUTS] = len(extra_config[constants.TEST_INPUT].columns)
            extra_config[constants.N_FEATURES] = extra_config[constants.N_INPUTS]
            input_names = list(extra_config[constants.TEST_INPUT].columns)
            splits = [extra_config[constants.TEST_INPUT][input_names[idx]] for idx in range(extra_config[constants.N_INPUTS])]
            splits = [df.to_numpy().reshape(-1, 1) for df in splits]
            extra_config[constants.TEST_INPUT] = tuple(splits) if len(splits) > 1 else splits[0]
            extra_config[constants.INPUT_NAMES] = input_names
        elif sparkml_installed() and is_spark_dataframe(extra_config[constants.TEST_INPUT]):
            from pyspark.ml.linalg import DenseVector, SparseVector, VectorUDT
            from pyspark.sql.types import ArrayType, FloatType, DoubleType, IntegerType, LongType

            df = extra_config[constants.TEST_INPUT]
            input_names = [field.name for field in df.schema.fields]
            extra_config[constants.N_INPUTS] = len(input_names)
            extra_config[constants.N_FEATURES] = extra_config[constants.N_INPUTS]

            size = df.count()
            row_dict = df.take(1)[0].asDict()
            splits = []
            for field in df.schema.fields:
                data_col = row_dict[field.name]
                spark_dtype = type(field.dataType)
                shape = 1
                if spark_dtype in [DenseVector, VectorUDT]:
                    np_dtype = np.float64
                    shape = data_col.array.shape[0]
                elif spark_dtype == SparseVector:
                    np_dtype = np.float64
                    shape = data_col.size
                elif spark_dtype == ArrayType:
                    np_dtype = np.float64
                    shape = len(data_col)
                elif spark_dtype == IntegerType:
                    np_dtype = np.int32
                elif spark_dtype == FloatType:
                    np_dtype = np.float32
                elif spark_dtype == DoubleType:
                    np_dtype = np.float64
                elif spark_dtype == LongType:
                    np_dtype = np.int64
                else:
                    raise ValueError("Unrecognized data type: {}".format(spark_dtype))

                splits.append(np.zeros((size, shape), np_dtype))

            extra_config[constants.TEST_INPUT] = tuple(splits) if len(splits) > 1 else splits[0]
            extra_config[constants.INPUT_NAMES] = input_names

        test_input = extra_config[constants.TEST_INPUT]

    # We do some normalization on backends.
    backend = backend.lower()
    backend = backends[backend]

    # Check whether we actually support the backend.
    _supported_backend_check(backend)
    _supported_backend_check_config(model, backend, extra_config)

    if type(model) in xgb_operator_list:
        return _convert_xgboost(model, backend, test_input, device, extra_config)

    if type(model) in lgbm_operator_list:
        return _convert_lightgbm(model, backend, test_input, device, extra_config)

    if _is_onnx_model(model):
        return _convert_onnxml(model, backend, test_input, device, extra_config)

    if _is_sparkml_model(model):
        return _convert_sparkml(model, backend, test_input, device, extra_config)

    return _convert_sklearn(model, backend, test_input, device, extra_config)<|MERGE_RESOLUTION|>--- conflicted
+++ resolved
@@ -231,16 +231,8 @@
             extra_config[constants.TEST_INPUT] = test_input
 
     # Set the number of features. Some converter requires to know in advance the number of features.
-<<<<<<< HEAD
-    if constants.N_FEATURES not in extra_config:
-        if len(test_input.shape) < 2:
-            extra_config[constants.N_FEATURES] = 1
-        else:
-            extra_config[constants.N_FEATURES] = test_input.shape[1]
-=======
     if constants.N_FEATURES not in extra_config and test_input is not None:
         extra_config[constants.N_FEATURES] = test_input.shape[1]
->>>>>>> 8802aaf4
     # Set the initializers. Some converter requires the access to initializers.
     initializers = {} if model.graph.initializer is None else {in_.name: in_ for in_ in model.graph.initializer}
     extra_config[constants.ONNX_INITIALIZERS] = initializers
