--- conflicted
+++ resolved
@@ -15,7 +15,7 @@
 
 from .exceptions import MissingBackend
 from ._parse import parse_sklearn_api_model
-from .supported import backend_map
+from .supported import backends
 from ._utils import torch_installed, lightgbm_installed, xgboost_installed, onnx_installed
 from . import constants
 
@@ -31,7 +31,7 @@
     """
     Function used to check whether the specified backend is supported or not.
     """
-    if not backend.lower() in backend_map:
+    if not backend.lower() in backends:
         raise MissingBackend("Backend: {}".format(backend))
 
 
@@ -133,36 +133,23 @@
     return _convert_sklearn(model, test_input, extra_config)
 
 
-def convert_onnxml(
-    model,
-    output_model_name=None,
-    initial_types=None,
-    input_names=None,
-    output_names=None,
-    test_data=None,
-    target_opset=9,
-    extra_config={},
-):
+def _convert_onnxml(model, test_input=None, extra_config={}):
     """
     This function converts the specified [ONNX-ML] model into its [ONNX] counterpart.
     The supported operators can be found at `hummingbird.ml.supported`.
-    [ONNX-ML]: https://scikit-learn.org/
-    [ONNX]: https://pytorch.org/
+    [ONNX-ML]: https://github.com/onnx/onnx/blob/master/docs/Operators-ml.md
+    [ONNX]: https://github.com/onnx/onnx/blob/master/docs/Operators.md
 
     Args:
         model: A model containing ONNX-ML operators
-        output_model_name: The name of the ONNX model returned as output
-        initial_types: A python list where each element is a tuple of a input name and a `onnxmltools.convert.common.data_types`
-        input_names: A python list containig input names. Should be a subset of the input variables in the input ONNX-ML model.
-        output_names: A python list containing the output names expected from the translated model.
-                      Should be a subset of the output variables in the input ONNX-ML model.
-        test_data: Some input data used to trace the model execution
-        target_opset: The opset to use for the generated ONNX model
-        extra_config: Extra configurations to be used by the individual operator converters.
-                      The set of supported extra configurations can be found at `hummingbird.ml.supported`
-
-    Examples:
-        >>> onnx_model = convert_onnxml(onnx_ml_model, initial_types=[('input', FloatTensorType([1, 20])])
+        test_input: Some input data used to trace the model execution
+        extra_config: Extra configurations to be used by the individual operator converters.
+                      The set of supported extra configurations can be found at `hummingbird.ml.supported`
+
+    Examples:
+        extra_config = {}
+        extra_config["initial_types"] =[('input', FloatTensorType([1, 20])]
+        >>> onnx_model = _convert_onnxml(onnx_ml_model, None, extra_config)
 
     Returns:
         A model containing only *ONNX* operators. The mode is equivalent to the input *ONNX-ML* model
@@ -170,8 +157,12 @@
     assert model is not None
     assert torch_installed(), "To use Hummingbird you need to install torch."
     assert onnx_installed(), "To use the onnxml converter you need to install onnx and onnxruntime."
+
+    output_model_name = initial_types = input_names = output_names = None
+    target_opset = 9
+
     assert (
-        test_data is not None or initial_types is not None
+        test_input is not None or initial_types is not None
     ), "Cannot generate test input data. Either pass some input data or the initial_types"
 
     from .ir_converters.linked_node import convert as linked_node_converter
@@ -190,7 +181,7 @@
     if output_names is None:
         output_names = [] if graph.output is None else [o_.name for o_ in graph.output]
 
-    if test_data is None:
+    if test_input is None:
         assert (
             not initial_types[0][1].shape is None
         ), "Cannot generate test input data. Initial_types do not contain shape information."
@@ -198,11 +189,11 @@
 
         from onnxconverter_common.data_types import FloatTensorType, Int32TensorType
 
-        test_data = np.random.rand(initial_types[0][1].shape[0], initial_types[0][1].shape[1])
+        test_input = np.random.rand(initial_types[0][1].shape[0], initial_types[0][1].shape[1])
         if type(initial_types[0][1]) is FloatTensorType:
-            test_data = np.array(test_data, dtype=np.float32)
+            test_input = np.array(test_input, dtype=np.float32)
         elif type(initial_types[0][1]) is Int32TensorType:
-            test_data = np.array(test_data, dtype=np.int32)
+            test_input = np.array(test_input, dtype=np.int32)
         else:
             raise RuntimeError(
                 "Type {} not supported. Please fill an issue on https://github.com/microsoft/hummingbird/.".format(
@@ -214,27 +205,23 @@
         graph.node, [], [in_.name for in_ in graph.input], output_names, [init_ for init_ in graph.initializer]
     )
 
-<<<<<<< HEAD
     # Convert the input onnx_ir object into ONNX. The outcome is a model containing only ONNX operators.
     onnx_model = linked_node_converter(
-        onnx_ir, inputs, graph.initializer, output_names, test_data, output_model_name, target_opset, extra_config
+        onnx_ir, inputs, graph.initializer, output_names, test_input, output_model_name, target_opset, extra_config
     )
     return onnx_model
-=======
-    if device is not None:
-        pytorch_model = pytorch_model.to(device)
-    return pytorch_model
 
 
 def convert(model, backend, test_input=None, extra_config={}):
     """
     This function converts the specified input *model* into an implementation targeting *backend*.
-    *Convert* supports [Sklearn], [LightGBM] and [XGBoost] models.
+    *Convert* supports [Sklearn], [LightGBM], [XGBoost] and [ONNX] models.
     For *LightGBM* and *XGBoost currently only the Sklarn API is supported.
     The detailed list of models and backends can be found at `hummingbird.supported`.
     [Sklearn]: https://scikit-learn.org/
     [LightGBM]: https://lightgbm.readthedocs.io/
     [XGBoost]: https://xgboost.readthedocs.io/
+    [ONNX]: https://onnx.ai/
 
     Args:
         model: An input model
@@ -251,11 +238,15 @@
     """
     _supported_backend_check(backend)
 
+    import onnx
+
     if type(model) in xgb_operator_list:
         return _convert_xgboost(model, test_input, extra_config)
 
     if type(model) in lgbm_operator_list:
         return _convert_lightgbm(model, test_input, extra_config)
 
-    return _convert_sklearn(model, test_input, extra_config)
->>>>>>> f62da91f
+    if "onnx" in model.__module__ and "graph" in dir(model):
+        return _convert_onnxml(model, test_input, extra_config)
+
+    return _convert_sklearn(model, test_input, extra_config)