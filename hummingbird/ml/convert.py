--- conflicted
+++ resolved
@@ -246,13 +246,8 @@
 def convert(model, backend, test_input=None, extra_config={}):
     """
     This function converts the specified input *model* into an implementation targeting *backend*.
-<<<<<<< HEAD
     *Convert* supports [Sklearn], [LightGBM], [XGBoost] and [ONNX] models.
-    For *LightGBM* and *XGBoost currently only the Sklarn API is supported.
-=======
-    *Convert* supports [Sklearn], [LightGBM] and [XGBoost] models.
     For *LightGBM* and *XGBoost currently only the Sklearn API is supported.
->>>>>>> 1311cf22
     The detailed list of models and backends can be found at `hummingbird.supported`.
     [Sklearn]: https://scikit-learn.org/
     [LightGBM]: https://lightgbm.readthedocs.io/
