# -------------------------------------------------------------------------
# Copyright (c) Microsoft Corporation. All rights reserved.
# Licensed under the MIT License. See License.txt in the project root for
# license information.
# --------------------------------------------------------------------------

"""
Hummingbird main (converters) API.
"""
from copy import deepcopy
import psutil
import numpy as np

from .operator_converters import constants
from ._parse import parse_sklearn_api_model, parse_onnx_api_model, parse_sparkml_api_model
from ._topology import convert as topology_converter
from ._utils import (
    torch_installed,
    lightgbm_installed,
    xgboost_installed,
    pandas_installed,
    sparkml_installed,
    is_pandas_dataframe,
    is_spark_dataframe,
    tvm_installed,
)
from .exceptions import MissingConverter, MissingBackend
from .supported import backends

# Invoke the registration of all our converters.
from . import operator_converters  # noqa

# Set up the converter dispatcher.
from .supported import xgb_operator_list  # noqa
from .supported import lgbm_operator_list  # noqa


def _is_onnx_model(model):
    """
    Function returning whether the input model is an ONNX model or not.
    """
    return type(model).__name__ == "ModelProto"


def _is_sparkml_model(model):
    """
    Function returning whether the input model is a Spark-ML model or not.
    """
    if sparkml_installed():
        from pyspark.ml import Model, Transformer
        from pyspark.ml.pipeline import PipelineModel

        return isinstance(model, Model) or isinstance(model, PipelineModel) or isinstance(model, Transformer)
    else:
        return False


def _supported_backend_check(backend):
    """
    Function used to check whether the specified backend is supported or not.
    """
    if backend is None:
        raise MissingBackend("Backend: {}".format(backend))


def _supported_backend_check_config(model, backend, extra_config):
    """
    Function used to check whether the specified backend and configuration pair is supported or not.
    """
    assert torch_installed(), "To use Hummingbird you need to install torch."
    import onnx
    import torch

    tvm_backend = None
    if tvm_installed():
        import tvm

        tvm_backend = tvm.__name__

    if (backend == torch.jit.__name__ or backend == tvm_backend) and constants.TEST_INPUT not in extra_config:
        raise RuntimeError("Backend {} requires test inputs. Please pass some test input to the convert.".format(backend))


def _convert_sklearn(model, backend, test_input, device, extra_config={}):
    """
    This function converts the specified *scikit-learn* (API) model into its *backend* counterpart.
    The supported operators and backends can be found at `hummingbird.ml.supported`.
    """
    assert model is not None
    assert torch_installed(), "To use Hummingbird you need to install torch."

    # Parse scikit-learn model as our internal data structure (i.e., Topology)
    # We modify the scikit learn model during translation.
    model = deepcopy(model)
    topology = parse_sklearn_api_model(model, extra_config)

    # Convert the Topology object into a PyTorch model.
    hb_model = topology_converter(topology, backend, device, extra_config=extra_config)
    return hb_model


def _convert_lightgbm(model, backend, test_input, device, extra_config={}):
    """
    This function is used to generate a *backend* model from a given input [LightGBM] model.
    [LightGBM]: https://lightgbm.readthedocs.io/
    """
    assert (
        lightgbm_installed()
    ), "To convert LightGBM models you need to install LightGBM (or `pip install hummingbird-ml[extra]`)."

    return _convert_sklearn(model, backend, test_input, device, extra_config)


def _convert_xgboost(model, backend, test_input, device, extra_config={}):
    """
    This function is used to generate a *backend* model from a given input [XGBoost] model.
    [XGBoost]: https://xgboost.readthedocs.io/
    """
    assert (
        xgboost_installed()
    ), "To convert XGboost models you need to instal XGBoost (or `pip install hummingbird-ml[extra]`)."

    # XGBoostRegressor and Classifier have different APIs for extracting the number of features.
    # In the former case we need to infer them from the test_input.
    if "_features_count" in dir(model):
        extra_config[constants.N_FEATURES] = model._features_count
    elif test_input is not None:
        if type(test_input) is np.ndarray and len(test_input.shape) == 2:
            extra_config[constants.N_FEATURES] = test_input.shape[1]
        else:
            raise RuntimeError(
                "XGBoost converter is not able to infer the number of input features.\
                    Please pass a test_input to convert or \
                    fill an issue at https://github.com/microsoft/hummingbird/."
            )
    else:
        raise RuntimeError(
            "XGBoost converter is not able to infer the number of input features.\
                Please pass some test_input to the converter."
        )
    return _convert_sklearn(model, backend, test_input, device, extra_config)


def _convert_onnxml(model, backend, test_input, device, extra_config={}):
    """
    This function converts the specified [ONNX-ML] model into its *backend* counterpart.
    The supported operators can be found at `hummingbird.ml.supported`.
    """
    assert model is not None
    assert torch_installed(), "To use Hummingbird you need to install torch."

    import onnx

    # The conversion requires some test input for tracing.
    # Test inputs can be either provided or generate from the input schema of the model.
    # Generate some test input if necessary.
    if test_input is None:
        if backend == onnx.__name__:
            from onnxconverter_common.data_types import FloatTensorType, DoubleTensorType, Int32TensorType, Int64TensorType

            # Generate inputs from the ONNX schema.
            initial_types = []
            for input in model.graph.input:
                name = input.name if hasattr(input, "name") else None
                data_type = (
                    input.type.tensor_type.elem_type
                    if hasattr(input, "type")
                    and hasattr(input.type, "tensor_type")
                    and hasattr(input.type.tensor_type, "elem_type")
                    else None
                )
                if name is None:
                    raise RuntimeError(
                        "Cannot fetch input name or data_type from the ONNX schema. Please provide some test input."
                    )
                if data_type is None:
                    raise RuntimeError(
                        "Cannot fetch input data_type from the ONNX schema, or data type is not tensor_type. Please provide some test input."
                    )
                if not hasattr(input.type.tensor_type, "shape"):
                    raise RuntimeError("Cannot fetch input shape from ONNX schema. Please provide some test input.")
                shape = [dim.dim_value for dim in input.type.tensor_type.shape.dim]

                assert len(shape) == 2
                # In ONNX dynamic dimensions will have a shape of 0. Fix the 0-shape in the batch dimension if they exist.
                if shape[0] == 0:
                    shape[0] = 1

                if data_type == 1:
                    initial_types.append((name, FloatTensorType(shape)))
                elif data_type == 11:
                    initial_types.append((name, DoubleTensorType(shape)))
                elif data_type == 6:
                    initial_types.append((name, Int32TensorType(shape)))
                elif data_type == 7:
                    initial_types.append((name, Int64TensorType(shape)))
                else:
                    raise RuntimeError(
                        "Input data type {} not supported. Please fill an issue at https://github.com/microsoft/hummingbird/.".format(
                            data_type
                        )
                    )

            first_shape = initial_types[0][1].shape
            assert all(
                map(lambda x: x[1].shape == first_shape, initial_types)
            ), "Hummingbird currently supports only inputs with same shape."
            extra_config[constants.N_INPUTS] = len(initial_types)
            extra_config[constants.N_FEATURES] = extra_config[constants.N_INPUTS] * first_shape[1]

            test_input = []
            for i, it in enumerate(initial_types):
                if type(it[1]) is FloatTensorType:
                    test_input.append(np.array(np.random.rand(first_shape[0], first_shape[1]), dtype=np.float32))
                elif type(it[1]) is DoubleTensorType:
                    test_input.append(np.random.rand(first_shape[0], first_shape[1]))
                elif type(it[1]) is Int32TensorType:
                    test_input.append(np.array(np.random.randint(100, size=first_shape), dtype=np.int32))
                elif type(it[1]) is Int64TensorType:
                    test_input.append(np.random.randint(100, size=first_shape))
                else:
                    raise RuntimeError(
                        "Type {} not supported. Please fill an issue on https://github.com/microsoft/hummingbird/.".format(
                            type(it[1])
                        )
                    )
            if extra_config[constants.N_INPUTS] == 1:
                test_input = test_input[0]
            else:
                test_input = tuple(test_input)
            extra_config[constants.TEST_INPUT] = test_input

    # Set the number of features. Some converter requires to know in advance the number of features.
    if constants.N_FEATURES not in extra_config and test_input is not None:
<<<<<<< HEAD
        if len(test_input.shape) < 2:
            extra_config[constants.N_FEATURES] = 1
        else:
            extra_config[constants.N_FEATURES] = test_input.shape[1]
=======
        extra_config[constants.N_FEATURES] = test_input.shape[1]
>>>>>>> 8802aaf4
    # Set the initializers. Some converter requires the access to initializers.
    initializers = {} if model.graph.initializer is None else {in_.name: in_ for in_ in model.graph.initializer}
    extra_config[constants.ONNX_INITIALIZERS] = initializers

    # Parse ONNX model as our internal data structure (i.e., Topology).
    topology = parse_onnx_api_model(model)

    # Convert the Topology object into a PyTorch model.
    hb_model = topology_converter(topology, backend, device, extra_config=extra_config)
    return hb_model


def _convert_sparkml(model, backend, test_input, device, extra_config={}):
    """
    This function converts the specified *Spark-ML* (API) model into its *backend* counterpart.
    The supported operators and backends can be found at `hummingbird.ml.supported`.
    """
    assert model is not None
    assert torch_installed(), "To use Hummingbird you need to install torch."

    # Parse Spark-ML model as our internal data structure (i.e., Topology)
    # We modify the Spark-ML model during translation.
    model = model.copy()
    topology = parse_sparkml_api_model(model, extra_config)

    # Convert the Topology object into a PyTorch model.
    hb_model = topology_converter(topology, backend, device, extra_config=extra_config)
    return hb_model


def convert(model, backend, test_input=None, device="cpu", extra_config={}):
    """
    This function converts the specified input *model* into an implementation targeting *backend*.
    *Convert* supports [Sklearn], [LightGBM], [XGBoost], [ONNX], and [SparkML] models.
    For *LightGBM* and *XGBoost* currently only the Sklearn API is supported.
    The detailed list of models and backends can be found at `hummingbird.ml.supported`.
    The *onnx* backend requires either a test_input of a the initial types set through the exta_config parameter.
    The *torch.jit* and *tvm* backends requires a test_input.
    [Sklearn]: https://scikit-learn.org/
    [LightGBM]: https://lightgbm.readthedocs.io/
    [XGBoost]: https://xgboost.readthedocs.io/
    [ONNX]: https://onnx.ai/
    [ONNX-ML]: https://github.com/onnx/onnx/blob/master/docs/Operators-ml.md
    [ONNX operators]: https://github.com/onnx/onnx/blob/master/docs/Operators.md
    [Spark-ML]: https://spark.apache.org/docs/latest/api/python/pyspark.ml.html

    Args:
        model: An input model
        backend: The target for the conversion
        test_input: Some input data used to trace the model execution.
                    Multiple inputs can be passed as `tuple` objects or pandas Dataframes.
                    When possible, (`numpy`)`arrays` are suggested.
        device: The target device the model should be run. This parameter is only used by the *torch** backends and *tvm*, and
                the devices supported are the one supported by PyTorch, i.e., 'cpu' or 'cuda'.
        extra_config: Extra configurations to be used by the individual operator converters.
                      The set of supported extra configurations can be found at `hummingbird.ml.supported`

    Examples:
        >>> pytorch_model = convert(sklearn_model,`torch`)

    Returns:
        A model implemented in *backend*, which is equivalent to the input model
    """
    assert model is not None

    # We destroy extra_config during conversion, we create a copy here.
    extra_config = deepcopy(extra_config)

    # Set some default configurations.
    # Add test input as extra configuration for conversion.
    if (
        test_input is not None
        and constants.TEST_INPUT not in extra_config
        and (is_spark_dataframe(test_input) or len(test_input) > 0)
    ):
        extra_config[constants.TEST_INPUT] = test_input
    # By default we return the converted model wrapped into a `hummingbird.ml._container.SklearnContainer` object.
    if constants.CONTAINER not in extra_config:
        extra_config[constants.CONTAINER] = True
    # By default we set num of intra-op parallelism to be the number of physical cores available
    if constants.N_THREADS not in extra_config:
        extra_config[constants.N_THREADS] = psutil.cpu_count(logical=False)

    # Fix the test_input type
    if constants.TEST_INPUT in extra_config:
        if type(extra_config[constants.TEST_INPUT]) == list:
            extra_config[constants.TEST_INPUT] = np.array(extra_config[constants.TEST_INPUT])
        elif type(extra_config[constants.TEST_INPUT]) == tuple:
            # We are passing multiple datasets.
            assert all(
                [type(input) == np.ndarray for input in extra_config[constants.TEST_INPUT]]
            ), "When passing multiple inputs only ndarrays are supported."
            assert all([len(input.shape) == 2 for input in extra_config[constants.TEST_INPUT]])
            extra_config[constants.N_FEATURES] = sum([input.shape[1] for input in extra_config[constants.TEST_INPUT]])
            extra_config[constants.N_INPUTS] = len(extra_config[constants.TEST_INPUT])
        elif pandas_installed() and is_pandas_dataframe(extra_config[constants.TEST_INPUT]):
            # We split the input dataframe into columnar ndarrays
            extra_config[constants.N_INPUTS] = len(extra_config[constants.TEST_INPUT].columns)
            extra_config[constants.N_FEATURES] = extra_config[constants.N_INPUTS]
            input_names = list(extra_config[constants.TEST_INPUT].columns)
            splits = [extra_config[constants.TEST_INPUT][input_names[idx]] for idx in range(extra_config[constants.N_INPUTS])]
            splits = [df.to_numpy().reshape(-1, 1) for df in splits]
            extra_config[constants.TEST_INPUT] = tuple(splits) if len(splits) > 1 else splits[0]
            extra_config[constants.INPUT_NAMES] = input_names
        elif sparkml_installed() and is_spark_dataframe(extra_config[constants.TEST_INPUT]):
            from pyspark.ml.linalg import DenseVector, SparseVector, VectorUDT
            from pyspark.sql.types import ArrayType, FloatType, DoubleType, IntegerType, LongType

            df = extra_config[constants.TEST_INPUT]
            input_names = [field.name for field in df.schema.fields]
            extra_config[constants.N_INPUTS] = len(input_names)
            extra_config[constants.N_FEATURES] = extra_config[constants.N_INPUTS]

            size = df.count()
            row_dict = df.take(1)[0].asDict()
            splits = []
            for field in df.schema.fields:
                data_col = row_dict[field.name]
                spark_dtype = type(field.dataType)
                shape = 1
                if spark_dtype in [DenseVector, VectorUDT]:
                    np_dtype = np.float64
                    shape = data_col.array.shape[0]
                elif spark_dtype == SparseVector:
                    np_dtype = np.float64
                    shape = data_col.size
                elif spark_dtype == ArrayType:
                    np_dtype = np.float64
                    shape = len(data_col)
                elif spark_dtype == IntegerType:
                    np_dtype = np.int32
                elif spark_dtype == FloatType:
                    np_dtype = np.float32
                elif spark_dtype == DoubleType:
                    np_dtype = np.float64
                elif spark_dtype == LongType:
                    np_dtype = np.int64
                else:
                    raise ValueError("Unrecognized data type: {}".format(spark_dtype))

                splits.append(np.zeros((size, shape), np_dtype))

            extra_config[constants.TEST_INPUT] = tuple(splits) if len(splits) > 1 else splits[0]
            extra_config[constants.INPUT_NAMES] = input_names

        test_input = extra_config[constants.TEST_INPUT]

    # We do some normalization on backends.
    backend = backend.lower()
    backend = backends[backend]

    # Check whether we actually support the backend.
    _supported_backend_check(backend)
    _supported_backend_check_config(model, backend, extra_config)

    if type(model) in xgb_operator_list:
        return _convert_xgboost(model, backend, test_input, device, extra_config)

    if type(model) in lgbm_operator_list:
        return _convert_lightgbm(model, backend, test_input, device, extra_config)

    if _is_onnx_model(model):
        return _convert_onnxml(model, backend, test_input, device, extra_config)

    if _is_sparkml_model(model):
        return _convert_sparkml(model, backend, test_input, device, extra_config)

    return _convert_sklearn(model, backend, test_input, device, extra_config)<|MERGE_RESOLUTION|>--- conflicted
+++ resolved
@@ -232,14 +232,7 @@
 
     # Set the number of features. Some converter requires to know in advance the number of features.
     if constants.N_FEATURES not in extra_config and test_input is not None:
-<<<<<<< HEAD
-        if len(test_input.shape) < 2:
-            extra_config[constants.N_FEATURES] = 1
-        else:
-            extra_config[constants.N_FEATURES] = test_input.shape[1]
-=======
         extra_config[constants.N_FEATURES] = test_input.shape[1]
->>>>>>> 8802aaf4
     # Set the initializers. Some converter requires the access to initializers.
     initializers = {} if model.graph.initializer is None else {in_.name: in_ for in_ in model.graph.initializer}
     extra_config[constants.ONNX_INITIALIZERS] = initializers
