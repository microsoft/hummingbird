--- conflicted
+++ resolved
@@ -25,11 +25,7 @@
     Returns:
         A PyTorch model
     """
-<<<<<<< HEAD
-    assert operator is not None
-=======
     assert operator is not None, "Cannot convert None operator"
->>>>>>> f585bcbe
 
     return Normalizer(operator, operator.raw_operator.norm, device)
 
