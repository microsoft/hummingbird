--- conflicted
+++ resolved
@@ -28,11 +28,7 @@
     Returns:
         A PyTorch model
     """
-<<<<<<< HEAD
-    assert operator is not None
-=======
     assert operator is not None, "Cannot convert None operator"
->>>>>>> f585bcbe
 
     supported_loss = {"log", "modified_huber", "squared_hinge"}
     classes = [0] if not hasattr(operator.raw_operator, "classes_") else operator.raw_operator.classes_
@@ -77,11 +73,7 @@
     Returns:
         A PyTorch model
     """
-<<<<<<< HEAD
-    assert operator is not None
-=======
     assert operator is not None, "Cannot convert None operator"
->>>>>>> f585bcbe
 
     coefficients = operator.raw_operator.coef_.transpose().reshape(-1, 1).astype("float32")
     intercepts = operator.raw_operator.intercept_.reshape(1, -1).astype("float32")
