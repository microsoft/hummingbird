--- conflicted
+++ resolved
@@ -26,11 +26,7 @@
     Returns:
         A PyTorch model
     """
-<<<<<<< HEAD
-    assert operator is not None
-=======
     assert operator is not None, "Cannot convert None operator"
->>>>>>> f585bcbe
 
     return Binarizer(operator, operator.raw_operator.threshold, device)
 
@@ -47,11 +43,7 @@
     Returns:
         A PyTorch model
     """
-<<<<<<< HEAD
-    assert operator is not None
-=======
     assert operator is not None, "Cannot convert None operator"
->>>>>>> f585bcbe
 
     bin_edges = []
     max_bin_edges = 0
