# -------------------------------------------------------------------------
# Copyright (c) 2020 Supun Nakandala. All rights reserved.
# Copyright (c) Microsoft Corporation. All rights reserved.
# Licensed under the MIT License. See License.txt in the project root for
# license information.
# --------------------------------------------------------------------------

"""
Converters for scikit-learn k neighbor models: KNeighborsClassifier, KNeighborsRegressor.
"""

import numpy as np
from onnxconverter_common.registration import register_converter

from hummingbird.ml.operator_converters._kneighbors_implementations import KNeighborsModel, MetricType
from hummingbird.ml.operator_converters import constants


def convert_sklearn_kneighbors_regression_model(operator, device, extra_config):
    """
    Converter for `sklearn.neighbors.KNeighborsRegressor`

    Args:
        operator: An operator wrapping a `sklearn.neighbors.KNeighborsRegressor` model
        device: String defining the type of device the converted operator should be run on
        extra_config: Extra configuration used to select the best conversion strategy

    Returns:
        A PyTorch model
    """
<<<<<<< HEAD
    assert operator is not None
=======
    assert operator is not None, "Cannot convert None operator"
>>>>>>> f585bcbe

    return _convert_kneighbors_model(operator, device, extra_config, False)


def convert_sklearn_kneighbors_classification_model(operator, device, extra_config):
    """
    Converter for `sklearn.neighbors.KNeighborsClassifier`

    Args:
        operator: An operator wrapping a `sklearn.neighbors.KNeighborsClassifier` model
        device: String defining the type of device the converted operator should be run on
        extra_config: Extra configuration used to select the best conversion strategy

    Returns:
        A PyTorch model
    """
    return _convert_kneighbors_model(operator, device, extra_config, True)


def _convert_kneighbors_model(operator, device, extra_config, is_classifier):
    if constants.BATCH_SIZE not in extra_config:
        raise RuntimeError(
            "Hummingbird requires explicit specification of "
            + constants.BATCH_SIZE
            + " parameter when compiling KNeighborsClassifier"
        )

    classes = None
    if is_classifier:
        classes = operator.raw_operator.classes_.tolist()
        if not all([type(x) in [int, np.int32, np.int64] for x in classes]):
            raise RuntimeError("Hummingbird supports only integer labels for class labels.")

    metric = operator.raw_operator.metric
    params = operator.raw_operator.metric_params

    if metric not in ["minkowski", "euclidean", "manhattan", "chebyshev", "wminkowski", "seuclidean", "mahalanobis"]:
        raise NotImplementedError(
            "Hummingbird currently supports only the metric type 'minkowski', 'wminkowski', 'manhattan', 'chebyshev', 'mahalanobis', 'euclidean', and 'seuclidean' for KNeighbors"
            + "Classifier"
            if is_classifier
            else "Regressor"
        )

    metric_type = None
    metric_params = None
    if metric in ["minkowski", "euclidean", "manhattan", "chebyshev"]:
        metric_type = MetricType.minkowski
        p = 2
        if metric == "minkowski" and params is not None and "p" in params:
            p = params["p"]
        elif metric == "manhattan":
            p = 1
        elif metric == "chebyshev":
            p = float("inf")
        metric_params = {"p": p}
    elif metric == "wminkowski":
        metric_type = MetricType.wminkowski
        p = 2
        if params is not None and "p" in params:
            p = params["p"]
        w = params["w"]
        metric_params = {"p": p, "w": w}
    elif metric == "seuclidean":
        metric_type = MetricType.seuclidean
        V = params["V"]
        metric_params = {"V": V}
    elif metric == "mahalanobis":
        metric_type = MetricType.mahalanobis
        if "VI" in params:
            VI = params["VI"]
        else:
            VI = np.linalg.inv(params["V"])

        metric_params = {"VI": VI}

    weights = operator.raw_operator.weights
    if weights not in ["uniform", "distance"]:
        raise NotImplementedError(
            "Hummingbird currently supports only the weights type 'uniform' and 'distance' for KNeighbors" + "Classifier"
            if is_classifier
            else "Regressor"
        )

    train_data = operator.raw_operator._fit_X
    train_labels = operator.raw_operator._y
    n_neighbors = operator.raw_operator.n_neighbors

    return KNeighborsModel(
        operator,
        train_data,
        train_labels,
        n_neighbors,
        weights,
        classes,
        extra_config[constants.BATCH_SIZE],
        is_classifier,
        metric_type,
        metric_params,
    )


register_converter("SklearnKNeighborsClassifier", convert_sklearn_kneighbors_classification_model)
register_converter("SklearnKNeighborsRegressor", convert_sklearn_kneighbors_regression_model)<|MERGE_RESOLUTION|>--- conflicted
+++ resolved
@@ -28,11 +28,7 @@
     Returns:
         A PyTorch model
     """
-<<<<<<< HEAD
-    assert operator is not None
-=======
     assert operator is not None, "Cannot convert None operator"
->>>>>>> f585bcbe
 
     return _convert_kneighbors_model(operator, device, extra_config, False)
 
