--- conflicted
+++ resolved
@@ -69,11 +69,7 @@
     Returns:
         A PyTorch model
     """
-<<<<<<< HEAD
-    assert operator is not None
-=======
     assert operator is not None, "Cannot convert None operator"
->>>>>>> f585bcbe
 
     if operator.raw_operator.interaction_only:
         raise NotImplementedError("Hummingbird does not currently support interaction_only flag for PolynomialFeatures")
