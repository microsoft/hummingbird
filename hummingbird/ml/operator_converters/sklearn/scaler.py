--- conflicted
+++ resolved
@@ -15,11 +15,7 @@
 
 
 def convert_sklearn_robust_scaler(operator, device, extra_config):
-<<<<<<< HEAD
-    assert operator is not None
-=======
     assert operator is not None, "Cannot convert None operator"
->>>>>>> f585bcbe
 
     scale = operator.raw_operator.scale_
     if scale is not None:
@@ -28,11 +24,7 @@
 
 
 def convert_sklearn_max_abs_scaler(operator, device, extra_config):
-<<<<<<< HEAD
-    assert operator is not None
-=======
     assert operator is not None, "Cannot convert None operator"
->>>>>>> f585bcbe
 
     scale = operator.raw_operator.scale_
     if scale is not None:
@@ -41,11 +33,7 @@
 
 
 def convert_sklearn_min_max_scaler(operator, device, extra_config):
-<<<<<<< HEAD
-    assert operator is not None
-=======
     assert operator is not None, "Cannot convert None operator"
->>>>>>> f585bcbe
 
     scale = np.array([x for x in operator.raw_operator.scale_])
     offset = np.array([-1.0 / x * y for x, y in zip(operator.raw_operator.scale_, operator.raw_operator.min_)])
@@ -53,11 +41,7 @@
 
 
 def convert_sklearn_standard_scaler(operator, device, extra_config):
-<<<<<<< HEAD
-    assert operator is not None
-=======
     assert operator is not None, "Cannot convert None operator"
->>>>>>> f585bcbe
 
     scale = operator.raw_operator.scale_
     if scale is not None:
