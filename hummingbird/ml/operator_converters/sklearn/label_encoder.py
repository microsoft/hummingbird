# -------------------------------------------------------------------------
# Copyright (c) Microsoft Corporation. All rights reserved.
# Licensed under the MIT License. See License.txt in the project root for
# license information.
# --------------------------------------------------------------------------

"""
Converter for scikit-learn label encoder.
"""

import numpy as np
from onnxconverter_common.registration import register_converter

from .._label_encoder_implementations import NumericLabelEncoder, StringLabelEncoder


def convert_sklearn_label_encoder(operator, device, extra_config):
    """
    Converter for `sklearn.preprocessing.LabelEncoder`

    Args:
        operator: An operator wrapping a `sklearn.preprocessing.LabelEncoder` model
        device: String defining the type of device the converted operator should be run on
        extra_config: Extra configuration used to select the best conversion strategy

    Returns:
        A PyTorch model
    """
<<<<<<< HEAD
    assert operator is not None
=======
    assert operator is not None, "Cannot convert None operator"
>>>>>>> f585bcbe

    if all([type(x) in [int, np.int32, np.int64] for x in operator.raw_operator.classes_]):
        return NumericLabelEncoder(operator, operator.raw_operator.classes_, device)
    else:
        return StringLabelEncoder(operator, operator.raw_operator.classes_, device, extra_config)


register_converter("SklearnLabelEncoder", convert_sklearn_label_encoder)<|MERGE_RESOLUTION|>--- conflicted
+++ resolved
@@ -26,11 +26,7 @@
     Returns:
         A PyTorch model
     """
-<<<<<<< HEAD
-    assert operator is not None
-=======
     assert operator is not None, "Cannot convert None operator"
->>>>>>> f585bcbe
 
     if all([type(x) in [int, np.int32, np.int64] for x in operator.raw_operator.classes_]):
         return NumericLabelEncoder(operator, operator.raw_operator.classes_, device)
