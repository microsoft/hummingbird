# -------------------------------------------------------------------------
# Copyright (c) Microsoft Corporation. All rights reserved.
# Licensed under the MIT License. See License.txt in the project root for
# license information.
# --------------------------------------------------------------------------

"""
Converters for scikit-learn SV models: SVC, NuSVC.  (LinearSVC is covered by linear_classifier.py).
"""

import numpy as np
import scipy
import torch
from onnxconverter_common.registration import register_converter

from .._physical_operator import PhysicalOperator


<<<<<<< HEAD
class SVC(PhysicalOperator, torch.nn.Module):
=======
class SVC(BaseOperator, torch.nn.Module):
>>>>>>> f585bcbe
    def __init__(self, operator, kernel, degree, sv, nv, a, b, gamma, coef0, classes, device):
        super(SVC, self).__init__(operator, classification=True)
        self.kernel = kernel
        self.degree = degree
        self.gamma = gamma
        self.regression = False
        sv = sv.toarray() if type(sv) == scipy.sparse.csr.csr_matrix else sv
        self.sv = torch.nn.Parameter(torch.from_numpy(sv).double(), requires_grad=False)
        self.sv_t = torch.nn.Parameter(torch.transpose(self.sv, 0, 1), requires_grad=False)
        self.sv_norm = torch.nn.Parameter(-self.gamma * (self.sv ** 2).sum(1).view(1, -1), requires_grad=False)
        self.coef0 = coef0
        self.n_features = sv.shape[1]
        self.a = a
        self.b = torch.nn.Parameter(torch.from_numpy(b.reshape(1, -1)).double(), requires_grad=False)
        self.start = [sum(nv[:i]) for i in range(len(nv))]
        self.end = [self.start[i] + nv[i] for i in range(len(nv))]
        self.len_nv = len(nv)
        true_classes, false_classes = zip(*[(i, j) for i in range(self.len_nv) for j in range(i + 1, self.len_nv)])
        self.true_classes = torch.nn.Parameter(torch.IntTensor([true_classes]), requires_grad=False)
        self.false_classes = torch.nn.Parameter(torch.IntTensor([false_classes]), requires_grad=False)
        self.classes = torch.nn.Parameter(torch.IntTensor(classes), requires_grad=False)
        self.perform_class_select = False
        if min(classes) != 0 or max(classes) != len(classes) - 1:
            self.perform_class_select = True
        self.n_classes = len(classes)

    def forward(self, x):
        x = x.double()

        if self.kernel == "linear":
            k = torch.mm(x, self.sv_t)
        elif self.kernel == "rbf":
            # using quadratic expansion--susseptible to rounding-off errors
            # http://www.robots.ox.ac.uk/~albanie/notes/Euclidean_distance_trick.pdf
            x_norm = -self.gamma * (x ** 2).sum(1).view(-1, 1)
            k = torch.exp(x_norm + self.sv_norm + 2.0 * self.gamma * torch.mm(x, self.sv_t).double())
        elif self.kernel == "sigmoid":
            k = torch.sigmoid(self.gamma * torch.mm(x, self.sv_t) + self.coef0)
        else:  # poly kernel
            k = torch.pow(self.gamma * torch.mm(x, self.sv_t) + self.coef0, self.degree)

        c = [
            sum(self.a[i, p] * k[:, p : p + 1] for p in range(self.start[j], self.end[j]))
            + sum(self.a[j - 1, p] * k[:, p : p + 1] for p in range(self.start[i], self.end[i]))
            for i in range(self.len_nv)
            for j in range(i + 1, self.len_nv)
        ]
        c = torch.cat(c, dim=1) + self.b
        if self.n_classes == 2:
            class_ids = torch.gt(c, 0.0).int().flatten()
        else:
            votes = torch.where(c > 0, self.true_classes, self.false_classes)
            # TODO mode is still not implemented for GPU backend.
            votes = votes.data.cpu()
            class_ids, _ = torch.mode(votes, dim=1)
        # No class probabilities in SVC.
        if self.perform_class_select:
            temp = torch.index_select(self.classes, 0, class_ids.long())
            return temp, temp
        else:
            return class_ids, class_ids


def convert_sklearn_svc_model(operator, device, extra_config):
    """
    Converter for `sklearn.svm.SVC` and `sklearn.svm.NuSVC`

    Args:
        operator: An operator wrapping a `sklearn.svm.SVC` or `sklearn.svm.NuSVC` model
        device: String defining the type of device the converted operator should be run on
        extra_config: Extra configuration used to select the best conversion strategy

    Returns:
        A PyTorch model
    """
<<<<<<< HEAD
    assert operator is not None
=======
    assert operator is not None, "Cannot convert None operator"
>>>>>>> f585bcbe

    if operator.raw_operator.kernel in ["linear", "poly", "rbf", "sigmoid"]:
        # https://stackoverflow.com/questions/20113206/scikit-learn-svc-decision-function-and-predict
        kernel = operator.raw_operator.kernel
        degree = operator.raw_operator.degree
        classes = operator.raw_operator.classes_
        sv = operator.raw_operator.support_vectors_
        nv = operator.raw_operator.n_support_
        a = operator.raw_operator.dual_coef_
        b = operator.raw_operator.intercept_
        coef0 = operator.raw_operator.coef0

        if hasattr(operator.raw_operator, "_gamma"):
            gamma = operator.raw_operator._gamma
        else:
            # TODO: which versions is this case for, and how to test?
            gamma = operator.raw_operator.gamma

        return SVC(operator, kernel, degree, sv, nv, a, b, gamma, coef0, classes, device)
    else:
        raise RuntimeError("Unsupported kernel for SVC: {}".format(operator.raw_operator.kernel))


register_converter("SklearnSVC", convert_sklearn_svc_model)
register_converter("SklearnNuSVC", convert_sklearn_svc_model)<|MERGE_RESOLUTION|>--- conflicted
+++ resolved
@@ -16,11 +16,7 @@
 from .._physical_operator import PhysicalOperator
 
 
-<<<<<<< HEAD
 class SVC(PhysicalOperator, torch.nn.Module):
-=======
-class SVC(BaseOperator, torch.nn.Module):
->>>>>>> f585bcbe
     def __init__(self, operator, kernel, degree, sv, nv, a, b, gamma, coef0, classes, device):
         super(SVC, self).__init__(operator, classification=True)
         self.kernel = kernel
@@ -96,11 +92,7 @@
     Returns:
         A PyTorch model
     """
-<<<<<<< HEAD
-    assert operator is not None
-=======
     assert operator is not None, "Cannot convert None operator"
->>>>>>> f585bcbe
 
     if operator.raw_operator.kernel in ["linear", "poly", "rbf", "sigmoid"]:
         # https://stackoverflow.com/questions/20113206/scikit-learn-svc-decision-function-and-predict
