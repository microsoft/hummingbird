--- conflicted
+++ resolved
@@ -27,11 +27,7 @@
     Returns:
         A PyTorch model
     """
-<<<<<<< HEAD
-    assert operator is not None
-=======
     assert operator is not None, "Cannot convert None operator"
->>>>>>> f585bcbe
 
     classes = operator.raw_operator.classes_
     if not all([type(x) in [int, np.int32, np.int64] for x in classes]):
@@ -56,11 +52,7 @@
     Returns:
         A PyTorch model
     """
-<<<<<<< HEAD
-    assert operator is not None
-=======
     assert operator is not None, "Cannot convert None operator"
->>>>>>> f585bcbe
 
     activation = operator.raw_operator.activation
     weights = operator.raw_operator.coefs_
