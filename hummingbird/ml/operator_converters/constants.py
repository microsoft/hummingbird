# -------------------------------------------------------------------------
# Copyright (c) Microsoft Corporation. All rights reserved.
# Licensed under the MIT License. See License.txt in the project root for
# license information.
# --------------------------------------------------------------------------

"""
Constants used in the Hummingbird converters are defined here.
"""

BASE_PREDICTION = "base_prediction"
"""Alpha"""

LEARNING_RATE = "learning_rate"
"""Learning Rate"""

GET_PARAMETERS_FOR_TREE_TRAVERSAL = "get_parameters_for_tree_trav"
"""Which function to use to extract the parameters for the tree traversal strategy"""

REORDER_TREES = "reorder_trees"
"""Whether to reorder trees in multiclass tasks"""

ONNX_INPUTS = "onnx_inputs"
"""The inputs to the onnx model"""

<<<<<<< HEAD
OFFSET = "offset_"
"""offset of the sklearn anomaly detection implementation"""

MAX_SAMPLES = "max_samples_"
"""max_samples of sklearn isolation forest implementation"""
=======
ONNX_TEST_INPUT = "onnx_test_input"
"""The test input data for the onnx model"""
>>>>>>> 1922480f
<|MERGE_RESOLUTION|>--- conflicted
+++ resolved
@@ -23,13 +23,11 @@
 ONNX_INPUTS = "onnx_inputs"
 """The inputs to the onnx model"""
 
-<<<<<<< HEAD
+ONNX_TEST_INPUT = "onnx_test_input"
+"""The test input data for the onnx model"""
+
 OFFSET = "offset_"
 """offset of the sklearn anomaly detection implementation"""
 
 MAX_SAMPLES = "max_samples_"
-"""max_samples of sklearn isolation forest implementation"""
-=======
-ONNX_TEST_INPUT = "onnx_test_input"
-"""The test input data for the onnx model"""
->>>>>>> 1922480f
+"""max_samples of sklearn isolation forest implementation"""