--- conflicted
+++ resolved
@@ -54,11 +54,7 @@
 """threshold of the sklearn isolation forest implementation, backward compatibility for sklearn <= 0.21."""
 
 MAX_SAMPLES = "max_samples"
-<<<<<<< HEAD
-"""max_samples of sklearn isolation forest implementation"""
-=======
 """max_samples of sklearn isolation forest implementation."""
 
 N_FEATURES = "n_features"
-"""Number of features expected in the input data."""
->>>>>>> b775cbae
+"""Number of features expected in the input data."""