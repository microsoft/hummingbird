# -------------------------------------------------------------------------
# Copyright (c) Microsoft Corporation. All rights reserved.
# Licensed under the MIT License. See License.txt in the project root for
# license information.
# --------------------------------------------------------------------------

"""
Base classes for tree algorithm implementations.
"""
from abc import abstractmethod
from enum import Enum
import numpy as np
import torch

from . import constants
from ._base_operator import BaseOperator


class TreeImpl(Enum):
    """
    Enum definig the available implementations for tree scoring.
    """

    gemm = 1
    tree_trav = 2
    perf_tree_trav = 3


class AbstracTreeImpl(BaseOperator):
    """
    Abstract class definig the basic structure for tree-base models.
    """

    def __init__(self, logical_operator, **kwargs):
        super().__init__(logical_operator, **kwargs)

    @abstractmethod
    def aggregation(self, x):
        """
        Method defining the aggregation operation to execute after the model is evaluated.

        Args:
            x: An input tensor

        Returns:
            The tensor result of the aggregation
        """
        pass


class AbstractPyTorchTreeImpl(AbstracTreeImpl, torch.nn.Module):
    """
    Abstract class definig the basic structure for tree-base models implemented in PyTorch.
    """

<<<<<<< HEAD
    def __init__(self, tree_parameters, n_features, classes, n_classes, missing_val, **kwargs):
=======
    def __init__(self, logical_operator, tree_parameters, n_features, classes, n_classes, **kwargs):
>>>>>>> 34bccdb0
        """
        Args:
            tree_parameters: The parameters defining the tree structure
            n_features: The number of features input to the model
            classes: The classes used for classification. None if implementing a regression model
            n_classes: The total number of used classes
            missing_val: The value to be treated as the missing value
        """
        super(AbstractPyTorchTreeImpl, self).__init__(logical_operator, **kwargs)

        # Set up the variables for the subclasses.
        # Each subclass will trigger different behaviours by properly setting these.
        self.perform_class_select = False
        self.binary_classification = False
        self.classes = classes
        self.base_prediction = None
        # Are we doing anomaly detection, regression or classification?
        if self.anomaly_detection:
            self.n_classes = 1  # so that we follow the regression pattern and later do manual class selection
            self.classes = torch.nn.Parameter(torch.IntTensor(classes), requires_grad=False)
        elif classes is None:
            self.regression = True
            self.n_classes = 1
        else:
            self.classification = True
            self.n_classes = len(classes) if n_classes is None else n_classes
            if min(classes) != 0 or max(classes) != len(classes) - 1:
                self.classes = torch.nn.Parameter(torch.IntTensor(classes), requires_grad=False)
                self.perform_class_select = True

        self.missing_val = missing_val
        if self.missing_val in [None, np.nan]:
            self.missing_val_op = torch.isnan
        else:
            def missing_val_op(x):
                return x == self.missing_val
            self.missing_val_op = missing_val_op


class GEMMTreeImpl(AbstractPyTorchTreeImpl):
    """
    Class implementing the GEMM strategy in PyTorch for tree-base models.
    """

<<<<<<< HEAD
    def __init__(self, tree_parameters, n_features, classes, n_classes=None, missing_val=None, extra_config={}, **kwargs):
=======
    def __init__(self, logical_operator, tree_parameters, n_features, classes, n_classes=None, extra_config={}, **kwargs):
>>>>>>> 34bccdb0
        """
        Args:
            tree_parameters: The parameters defining the tree structure
            n_features: The number of features input to the model
            classes: The classes used for classification. None if implementing a regression model
            n_classes: The total number of used classes
            missing_val: The value to be treated as the missing value
        """
<<<<<<< HEAD
        super(GEMMTreeImpl, self).__init__(tree_parameters, n_features, classes, n_classes, missing_val, **kwargs)
=======
        super(GEMMTreeImpl, self).__init__(logical_operator, tree_parameters, n_features, classes, n_classes, **kwargs)
>>>>>>> 34bccdb0

        # Initialize the actual model.
        hidden_one_size = 0
        hidden_two_size = 0
        hidden_three_size = self.n_classes

        for weight, bias in tree_parameters:
            hidden_one_size = max(hidden_one_size, weight[0].shape[0])
            hidden_two_size = max(hidden_two_size, weight[2].shape[0])

        n_trees = len(tree_parameters)
        weight_1 = np.zeros((n_trees, hidden_one_size))
        bias_1 = np.zeros((n_trees, hidden_one_size))
        missing_bias_1 = np.zeros((n_trees, hidden_one_size))
        weight_2 = np.zeros((n_trees, hidden_two_size, hidden_one_size))
        bias_2 = np.zeros((n_trees, hidden_two_size))
        weight_3 = np.zeros((n_trees, hidden_three_size, hidden_two_size))

        for i, (weight, bias) in enumerate(tree_parameters):
            if len(weight[0]) > 0:
                weight_1[i, 0 : weight[0].shape[0]] = np.argmax(weight[0], axis=1)
                bias_1[i, 0 : bias[0].shape[0]] = bias[0]
                missing_bias_1[i, 0 : bias[1].shape[0]] = bias[1]
                weight_2[i, 0 : weight[2].shape[0], 0 : weight[2].shape[1]] = weight[2]
                bias_2[i, 0 : bias[2].shape[0]] = bias[2]
                weight_3[i, 0 : weight[3].shape[0], 0 : weight[3].shape[1]] = weight[3]

        self.n_trees = n_trees
        self.n_features = n_features
        self.hidden_one_size = hidden_one_size
        self.hidden_two_size = hidden_two_size
        self.hidden_three_size = hidden_three_size

        self.weight_1 = torch.nn.Parameter(torch.from_numpy(weight_1.reshape(-1).astype("int64")), requires_grad=False)
        self.bias_1 = torch.nn.Parameter(torch.from_numpy(bias_1.reshape(1, -1).astype("float32")), requires_grad=False)

        # By default when we compare nan to any value the output will be false. Thus we need to explicitly
        # account for missing values only when missings are different to lefts (i.e., False condition)
        if np.sum(missing_bias_1) != 0:
            self.missing_bias_1 = torch.nn.Parameter(torch.from_numpy(missing_bias_1.reshape(1, -1).astype("float32")), requires_grad=False)
        else:
            self.missing_bias_1 = None

        self.weight_2 = torch.nn.Parameter(torch.from_numpy(weight_2.astype("float32")), requires_grad=False)
        self.bias_2 = torch.nn.Parameter(torch.from_numpy(bias_2.reshape(-1, 1).astype("float32")), requires_grad=False)
        self.weight_3 = torch.nn.Parameter(torch.from_numpy(weight_3.astype("float32")), requires_grad=False)

        # We register also base_prediction here so that tensor will be moved to the proper hardware with the model.
        # i.e., if cuda is selected, the parameter will be automatically moved on the GPU.
        if constants.BASE_PREDICTION in extra_config:
            self.base_prediction = extra_config[constants.BASE_PREDICTION]

    def aggregation(self, x):
        return x

    def forward(self, x):
        features = torch.index_select(x, 1, self.weight_1)
        if self.missing_bias_1 is not None:
            x = torch.where(self.missing_val_op(features), self.missing_bias_1 + torch.zeros_like(features), (features >= self.bias_1).float())
        else:
            x = (features >= self.bias_1).float()
        x = x.view(-1, self.n_trees * self.hidden_one_size).t().view(self.n_trees, self.hidden_one_size, -1)

        x = torch.matmul(self.weight_2, x)

        x = x.view(self.n_trees * self.hidden_two_size, -1) == self.bias_2
        x = x.view(self.n_trees, self.hidden_two_size, -1)
        x = x.float()

        x = torch.matmul(self.weight_3, x)
        x = x.view(self.n_trees, self.hidden_three_size, -1)

        x = self.aggregation(x)

        if self.regression:
            return x

        if self.anomaly_detection:
            # Select the class (-1 if negative) and return the score.
            return torch.where(x.view(-1) < 0, self.classes[0], self.classes[1]), x

        if self.perform_class_select:
            return torch.index_select(self.classes, 0, torch.argmax(x, dim=1)), x
        else:
            return torch.argmax(x, dim=1), x


class TreeTraversalTreeImpl(AbstractPyTorchTreeImpl):
    """
    Class implementing the Tree Traversal strategy in PyTorch for tree-base models.
    """

    def _expand_indexes(self, batch_size):
        indexes = self.nodes_offset
        indexes = indexes.expand(batch_size, self.num_trees)
        return indexes.reshape(-1)

<<<<<<< HEAD
    def __init__(self, tree_parameters, max_depth, n_features, classes, n_classes=None, missing_val=None, extra_config={}, **kwargs):
=======
    def __init__(
        self, logical_operator, tree_parameters, max_depth, n_features, classes, n_classes=None, extra_config={}, **kwargs
    ):
>>>>>>> 34bccdb0
        """
        Args:
            tree_parameters: The parameters defining the tree structure
            max_depth: The maximum tree-depth in the model
            n_features: The number of features input to the model
            classes: The classes used for classification. None if implementing a regression model
            n_classes: The total number of used classes
            missing_val: The value to be treated as the missing value
            extra_config: Extra configuration used to properly implement the source tree
        """
<<<<<<< HEAD
        super(TreeTraversalTreeImpl, self).__init__(tree_parameters, n_features, classes, n_classes, missing_val, **kwargs)
=======
        super(TreeTraversalTreeImpl, self).__init__(
            logical_operator, tree_parameters, n_features, classes, n_classes, **kwargs
        )
>>>>>>> 34bccdb0

        # Initialize the actual model.
        self.n_features = n_features
        self.max_tree_depth = max_depth
        self.num_trees = len(tree_parameters)
        self.num_nodes = max([len(tree_parameter[1]) for tree_parameter in tree_parameters])

        lefts = np.zeros((self.num_trees, self.num_nodes), dtype=np.int64)
        rights = np.zeros((self.num_trees, self.num_nodes), dtype=np.int64)

        features = np.zeros((self.num_trees, self.num_nodes), dtype=np.int64)
        thresholds = np.zeros((self.num_trees, self.num_nodes), dtype=np.float32)
        values = np.zeros((self.num_trees, self.num_nodes, self.n_classes), dtype=np.float32)

        missings = None
        if len(tree_parameters[0]) == 8 and tree_parameters[0][7] is not None:
            missings = np.zeros((self.num_trees, self.num_nodes), dtype=np.int64)

        for i in range(self.num_trees):
            lefts[i][: len(tree_parameters[i][0])] = tree_parameters[i][2]
            rights[i][: len(tree_parameters[i][0])] = tree_parameters[i][3]
            features[i][: len(tree_parameters[i][0])] = tree_parameters[i][4]
            thresholds[i][: len(tree_parameters[i][0])] = tree_parameters[i][5]
            values[i][: len(tree_parameters[i][0])][:] = tree_parameters[i][6]
            if missings is not None:
                missings[i][: len(tree_parameters[i][0])] = tree_parameters[i][7]

        self.lefts = torch.nn.Parameter(torch.from_numpy(lefts).view(-1), requires_grad=False)
        self.rights = torch.nn.Parameter(torch.from_numpy(rights).view(-1), requires_grad=False)

        # By default when we compare nan to any value the output will be false. Thus we need to explicitly
        # account for missing values when missings are different to lefts (i.e., false condition)
        self.missings = None
        if missings is not None and not np.allclose(lefts, missings):
            self.missings = torch.nn.Parameter(torch.from_numpy(missings).view(-1), requires_grad=False)

        self.features = torch.nn.Parameter(torch.from_numpy(features).view(-1), requires_grad=False)
        self.thresholds = torch.nn.Parameter(torch.from_numpy(thresholds).view(-1))
        self.values = torch.nn.Parameter(torch.from_numpy(values).view(-1, self.n_classes))

        nodes_offset = [[i * self.num_nodes for i in range(self.num_trees)]]
        self.nodes_offset = torch.nn.Parameter(torch.LongTensor(nodes_offset), requires_grad=False)

        # We register also base_prediction here so that tensor will be moved to the proper hardware with the model.
        # i.e., if cuda is selected, the parameter will be automatically moved on the GPU.
        if constants.BASE_PREDICTION in extra_config:
            self.base_prediction = extra_config[constants.BASE_PREDICTION]

    def aggregation(self, x):
        return x

    def forward(self, x):
        indexes = self._expand_indexes(x.size()[0])

        for _ in range(self.max_tree_depth):
            tree_nodes = indexes
            feature_nodes = torch.index_select(self.features, 0, tree_nodes).view(-1, self.num_trees)
            feature_values = torch.gather(x, 1, feature_nodes)

            thresholds = torch.index_select(self.thresholds, 0, indexes).view(-1, self.num_trees)
            lefts = torch.index_select(self.lefts, 0, indexes).view(-1, self.num_trees)
            rights = torch.index_select(self.rights, 0, indexes).view(-1, self.num_trees)

            if self.missings is not None:
                missings = torch.index_select(self.missings, 0, indexes).view(-1, self.num_trees)

            indexes = torch.where(torch.ge(feature_values, thresholds), rights, lefts).long()
            if self.missings is not None:
                indexes = torch.where(self.missing_val_op(feature_values), missings, indexes)
            indexes = indexes + self.nodes_offset
            indexes = indexes.view(-1)

        output = torch.index_select(self.values, 0, indexes).view(-1, self.num_trees, self.n_classes)

        output = self.aggregation(output)

        if self.regression:
            return output

        if self.anomaly_detection:
            # Select the class (-1 if negative) and return the score.
            return torch.where(output.view(-1) < 0, self.classes[0], self.classes[1]), output

        if self.perform_class_select:
            return torch.index_select(self.classes, 0, torch.argmax(output, dim=1)), output
        else:
            return torch.argmax(output, dim=1), output


class PerfectTreeTraversalTreeImpl(AbstractPyTorchTreeImpl):
    """
    Class implementing the Perfect Tree Traversal strategy in PyTorch for tree-base models.
    """

<<<<<<< HEAD
    def __init__(self, tree_parameters, max_depth, n_features, classes, n_classes=None, missing_val=None, extra_config={}, **kwargs):
=======
    def __init__(
        self, logical_operator, tree_parameters, max_depth, n_features, classes, n_classes=None, extra_config={}, **kwargs
    ):
>>>>>>> 34bccdb0
        """
        Args:
            tree_parameters: The parameters defining the tree structure
            max_depth: The maximum tree-depth in the model
            n_features: The number of features input to the model
            classes: The classes used for classification. None if implementing a regression model
            missing_val: The value to be treated as the missing value
            n_classes: The total number of used classes
        """
<<<<<<< HEAD
        super(PerfectTreeTraversalTreeImpl, self).__init__(tree_parameters, n_features, classes, n_classes, missing_val, **kwargs)
=======
        super(PerfectTreeTraversalTreeImpl, self).__init__(
            logical_operator, tree_parameters, n_features, classes, n_classes, **kwargs
        )
>>>>>>> 34bccdb0

        # Initialize the actual model.
        self.max_tree_depth = max_depth
        self.num_trees = len(tree_parameters)
        self.n_features = n_features

        node_maps = [tp[0] for tp in tree_parameters]

        feature_ids = np.zeros((self.num_trees, 2 ** max_depth - 1))
        threshold_vals = np.zeros((self.num_trees, 2 ** max_depth - 1))
        leaf_vals = np.zeros((self.num_trees, 2 ** max_depth, self.n_classes))
        missings = np.zeros((self.num_trees, 2 ** max_depth - 1), dtype=np.int64)

        # By default when we compare nan to any value the output will be false. Thus, in `_populate_structure_tensors` we check whether there are
        # non-trivial missings that are different to lefts (i.e., false condition) and set the `self.has_non_trivial_missing_vals` to True.
        self.has_non_trivial_missing_vals = False
        for i, node_map in enumerate(node_maps):
            self._populate_structure_tensors(node_map, max_depth, feature_ids[i], leaf_vals[i], threshold_vals[i], missings[i])

        node_by_levels = [set() for _ in range(max_depth)]
        self._traverse_by_level(node_by_levels, 0, -1, max_depth)

        self.root_nodes = torch.nn.Parameter(torch.from_numpy(feature_ids[:, 0].flatten().astype("int64")), requires_grad=False)
        self.root_biases = torch.nn.Parameter(-1 * torch.from_numpy(threshold_vals[:, 0].astype("float32")), requires_grad=False)
        self.root_missing_node_ids = torch.nn.Parameter(torch.from_numpy(missings[:, 0].astype("int64")), requires_grad=False)

        tree_indices = np.array([i for i in range(0, 2 * self.num_trees, 2)]).astype("int64")
        self.tree_indices = torch.nn.Parameter(torch.from_numpy(tree_indices), requires_grad=False)

        self.feature_ids = []
        self.threshold_vals = []
        self.missing_node_ids = []
        for i in range(1, max_depth):
            features = torch.nn.Parameter(
                torch.from_numpy(feature_ids[:, list(sorted(node_by_levels[i]))].flatten().astype("int64")), requires_grad=False
            )
            thresholds = torch.nn.Parameter(
                torch.from_numpy(-1 * threshold_vals[:, list(sorted(node_by_levels[i]))].flatten().astype("float32")),
                requires_grad=False,
            )
            missing_nodes = torch.nn.Parameter(
                torch.from_numpy(missings[:, list(sorted(node_by_levels[i]))].flatten().astype("int64")),
                requires_grad=False,
            )

            self.feature_ids.append(features)
            self.threshold_vals.append(thresholds)
            self.missing_node_ids.append(missing_nodes)

        self.feature_ids = torch.nn.ParameterList(self.feature_ids)
        self.threshold_vals = torch.nn.ParameterList(self.threshold_vals)
        self.missing_node_ids = torch.nn.ParameterList(self.missing_node_ids)

        self.leaf_nodes = torch.nn.Parameter(
            torch.from_numpy(leaf_vals.reshape((-1, self.n_classes)).astype("float32")), requires_grad=False
        )

        # We register also base_prediction here so that tensor will be moved to the proper hardware with the model.
        # i.e., if cuda is selected, the parameter will be automatically moved on the GPU.
        if constants.BASE_PREDICTION in extra_config:
            self.base_prediction = extra_config[constants.BASE_PREDICTION]

    def aggregation(self, x):
        return x

    def forward(self, x):
        root_features = torch.index_select(x, 1, self.root_nodes)
        prev_indices = torch.ge(root_features, self.root_biases).long()
        if self.has_non_trivial_missing_vals:
            prev_indices = torch.where(self.missing_val_op(root_features), self.root_missing_node_ids, prev_indices)
        prev_indices = prev_indices + self.tree_indices
        prev_indices = prev_indices.view(-1)

        factor = 2
        for features, thresholds, missings in zip(self.feature_ids, self.threshold_vals, self.missing_node_ids):
            gather_indices = torch.index_select(features, 0, prev_indices).view(-1, self.num_trees)
            features = torch.gather(x, 1, gather_indices).view(-1)
            thresholds = torch.index_select(thresholds, 0, prev_indices)
            node_eval_status = torch.ge(features, thresholds).long()
            if self.has_non_trivial_missing_vals:
                missings = torch.index_select(missings, 0, prev_indices)
                node_eval_status = torch.where(self.missing_val_op(features), missings, node_eval_status)
            prev_indices = factor * prev_indices + node_eval_status

        output = torch.index_select(self.leaf_nodes, 0, prev_indices).view(-1, self.num_trees, self.n_classes)

        output = self.aggregation(output)

        if self.regression:
            return output

        if self.anomaly_detection:
            # Select the class (-1 if negative) and return the score.
            return torch.where(output.view(-1) < 0, self.classes[0], self.classes[1]), output

        if self.perform_class_select:
            return torch.index_select(self.classes, 0, torch.argmax(output, dim=1)), output
        else:
            return torch.argmax(output, dim=1), output

    def _traverse_by_level(self, node_by_levels, node_id, current_level, max_level):
        current_level += 1
        if current_level == max_level:
            return node_id
        node_by_levels[current_level].add(node_id)
        node_id += 1
        node_id = self._traverse_by_level(node_by_levels, node_id, current_level, max_level)
        node_id = self._traverse_by_level(node_by_levels, node_id, current_level, max_level)
        return node_id

    def _populate_structure_tensors(self, nodes_map, tree_depth, node_ids, threshold_vals, leaf_vals, missings):
        def depth_f_traversal(node, current_depth, node_id, leaf_start_id):
            node_ids[node_id] = node.feature
            leaf_vals[node_id] = -node.threshold

            if node.missing is None or node.left == node.missing:
                missings[node_id] = 0
            else:
                missings[node_id] = 1
                self.has_non_trivial_missing_vals = True

            current_depth += 1
            node_id += 1

            if node.left.feature == -1:
                node_id += 2 ** (tree_depth - current_depth - 1) - 1
                v = node.left.value
                threshold_vals[leaf_start_id : leaf_start_id + 2 ** (tree_depth - current_depth - 1)] = (
                    np.ones((2 ** (tree_depth - current_depth - 1), self.n_classes)) * v
                )
                leaf_start_id += 2 ** (tree_depth - current_depth - 1)
            else:
                node_id, leaf_start_id = depth_f_traversal(node.left, current_depth, node_id, leaf_start_id)

            if node.right.feature == -1:
                node_id += 2 ** (tree_depth - current_depth - 1) - 1
                v = node.right.value
                threshold_vals[leaf_start_id : leaf_start_id + 2 ** (tree_depth - current_depth - 1)] = (
                    np.ones((2 ** (tree_depth - current_depth - 1), self.n_classes)) * v
                )
                leaf_start_id += 2 ** (tree_depth - current_depth - 1)
            else:
                node_id, leaf_start_id = depth_f_traversal(node.right, current_depth, node_id, leaf_start_id)

            return node_id, leaf_start_id

        depth_f_traversal(nodes_map[0], -1, 0, 0)


# Desision \ ensemble tree implementations.
class GEMMDecisionTreeImpl(GEMMTreeImpl):
    """
    Class implementing the GEMM strategy in PyTorch for decision tree models.

    """

<<<<<<< HEAD
    def __init__(self, tree_parameters, n_features, classes=None, missing_val=None):
=======
    def __init__(self, logical_operator, tree_parameters, n_features, classes=None):
>>>>>>> 34bccdb0
        """
        Args:
            tree_parameters: The parameters defining the tree structure
            n_features: The number of features input to the model
            classes: The classes used for classification. None if implementing a regression model
            missing_val: The value to be treated as the missing value
        """
<<<<<<< HEAD
        super(GEMMDecisionTreeImpl, self).__init__(tree_parameters, n_features, classes, missing_val)
=======
        super(GEMMDecisionTreeImpl, self).__init__(logical_operator, tree_parameters, n_features, classes)
>>>>>>> 34bccdb0

    def aggregation(self, x):
        output = x.sum(0).t()

        return output


class TreeTraversalDecisionTreeImpl(TreeTraversalTreeImpl):
    """
    Class implementing the Tree Traversal strategy in PyTorch for decision tree models.
    """

<<<<<<< HEAD
    def __init__(self, tree_parameters, max_depth, n_features, classes=None, missing_val=None, extra_config={}):
=======
    def __init__(self, logical_operator, tree_parameters, max_depth, n_features, classes=None, extra_config={}):
>>>>>>> 34bccdb0
        """
        Args:
            tree_parameters: The parameters defining the tree structure
            max_depth: The maximum tree-depth in the model
            n_features: The number of features input to the model
            classes: The classes used for classification. None if implementing a regression model
            missing_val: The value to be treated as the missing value
            extra_config: Extra configuration used to properly implement the source tree
        """
        super(TreeTraversalDecisionTreeImpl, self).__init__(
            logical_operator, tree_parameters, max_depth, n_features, classes, extra_config=extra_config
        )

    def aggregation(self, x):
        output = x.sum(1)

        return output


class PerfectTreeTraversalDecisionTreeImpl(PerfectTreeTraversalTreeImpl):
    """
    Class implementing the Perfect Tree Traversal strategy in PyTorch for decision tree models.
    """

<<<<<<< HEAD
    def __init__(self, tree_parameters, max_depth, n_features, classes=None, missing_val=None):
=======
    def __init__(self, logical_operator, tree_parameters, max_depth, n_features, classes=None):
>>>>>>> 34bccdb0
        """
        Args:
            tree_parameters: The parameters defining the tree structure
            max_depth: The maximum tree-depth in the model
            n_features: The number of features input to the model
            classes: The classes used for classification. None if implementing a regression model
            missing_val: The value to be treated as the missing value
        """
<<<<<<< HEAD
        super(PerfectTreeTraversalDecisionTreeImpl, self).__init__(tree_parameters, max_depth, n_features, classes, missing_val)
=======
        super(PerfectTreeTraversalDecisionTreeImpl, self).__init__(
            logical_operator, tree_parameters, max_depth, n_features, classes
        )
>>>>>>> 34bccdb0

    def aggregation(self, x):
        output = x.sum(1)

        return output


# GBDT implementations
class GEMMGBDTImpl(GEMMTreeImpl):
    """
    Class implementing the GEMM strategy (in PyTorch) for GBDT models.
    """

<<<<<<< HEAD
    def __init__(self, tree_parameters, n_features, classes=None, missing_val=None, extra_config={}):
=======
    def __init__(self, logical_operator, tree_parameters, n_features, classes=None, extra_config={}):
>>>>>>> 34bccdb0
        """
        Args:
            tree_parameters: The parameters defining the tree structure
            n_features: The number of features input to the model
            classes: The classes used for classification. None if implementing a regression model
            missing_val: The value to be treated as the missing value
            extra_config: Extra configuration used to properly implement the source tree
        """
<<<<<<< HEAD
        super(GEMMGBDTImpl, self).__init__(tree_parameters, n_features, classes, 1, missing_val, extra_config)
=======
        super(GEMMGBDTImpl, self).__init__(logical_operator, tree_parameters, n_features, classes, 1, extra_config)
>>>>>>> 34bccdb0

        self.n_gbdt_classes = 1
        self.post_transform = lambda x: x

        if constants.POST_TRANSFORM in extra_config:
            self.post_transform = extra_config[constants.POST_TRANSFORM]

        if classes is not None:
            self.n_gbdt_classes = len(classes) if len(classes) > 2 else 1

        self.n_trees_per_class = len(tree_parameters) // self.n_gbdt_classes

    def aggregation(self, x):
        output = torch.squeeze(x).t().view(-1, self.n_gbdt_classes, self.n_trees_per_class).sum(2)

        return self.post_transform(output)


class TreeTraversalGBDTImpl(TreeTraversalTreeImpl):
    """
    Class implementing the Tree Traversal strategy in PyTorch.
    """

<<<<<<< HEAD
    def __init__(self, tree_parameters, max_detph, n_features, classes=None, missing_val=None, extra_config={}):
=======
    def __init__(self, logical_operator, tree_parameters, max_detph, n_features, classes=None, extra_config={}):
>>>>>>> 34bccdb0
        """
        Args:
            tree_parameters: The parameters defining the tree structure
            max_depth: The maximum tree-depth in the model
            n_features: The number of features input to the model
            classes: The classes used for classification. None if implementing a regression model
            missing_val: The value to be treated as the missing_val value
            extra_config: Extra configuration used to properly implement the source tree
        """
<<<<<<< HEAD
        super(TreeTraversalGBDTImpl, self).__init__(tree_parameters, max_detph, n_features, classes, 1, missing_val, extra_config)
=======
        super(TreeTraversalGBDTImpl, self).__init__(
            logical_operator, tree_parameters, max_detph, n_features, classes, 1, extra_config
        )
>>>>>>> 34bccdb0

        self.n_gbdt_classes = 1
        self.post_transform = lambda x: x

        if constants.POST_TRANSFORM in extra_config:
            self.post_transform = extra_config[constants.POST_TRANSFORM]

        if classes is not None:
            self.n_gbdt_classes = len(classes) if len(classes) > 2 else 1

        self.n_trees_per_class = len(tree_parameters) // self.n_gbdt_classes

    def aggregation(self, x):
        output = x.view(-1, self.n_gbdt_classes, self.n_trees_per_class).sum(2)

        return self.post_transform(output)


class PerfectTreeTraversalGBDTImpl(PerfectTreeTraversalTreeImpl):
    """
    Class implementing the Perfect Tree Traversal strategy in PyTorch.
    """

<<<<<<< HEAD
    def __init__(self, tree_parameters, max_depth, n_features, classes=None, missing_val=None, extra_config={}):
=======
    def __init__(self, logical_operator, tree_parameters, max_depth, n_features, classes=None, extra_config={}):
>>>>>>> 34bccdb0
        """
        Args:
            tree_parameters: The parameters defining the tree structure
            max_depth: The maximum tree-depth in the model
            n_features: The number of features input to the model
            classes: The classes used for classification. None if implementing a regression model
            missing_val: The value to be treated as the missing_val value
            extra_config: Extra configuration used to properly implement the source tree
        """
<<<<<<< HEAD
        super(PerfectTreeTraversalGBDTImpl, self).__init__(tree_parameters, max_depth, n_features, classes, 1, missing_val, extra_config)
=======
        super(PerfectTreeTraversalGBDTImpl, self).__init__(
            logical_operator, tree_parameters, max_depth, n_features, classes, 1, extra_config
        )
>>>>>>> 34bccdb0

        self.n_gbdt_classes = 1
        self.post_transform = lambda x: x

        if constants.POST_TRANSFORM in extra_config:
            self.post_transform = extra_config[constants.POST_TRANSFORM]

        if classes is not None:
            self.n_gbdt_classes = len(classes) if len(classes) > 2 else 1

        self.n_trees_per_class = len(tree_parameters) // self.n_gbdt_classes

    def aggregation(self, x):
        output = x.view(-1, self.n_gbdt_classes, self.n_trees_per_class).sum(2)

        return self.post_transform(output)<|MERGE_RESOLUTION|>--- conflicted
+++ resolved
@@ -53,11 +53,7 @@
     Abstract class definig the basic structure for tree-base models implemented in PyTorch.
     """
 
-<<<<<<< HEAD
-    def __init__(self, tree_parameters, n_features, classes, n_classes, missing_val, **kwargs):
-=======
-    def __init__(self, logical_operator, tree_parameters, n_features, classes, n_classes, **kwargs):
->>>>>>> 34bccdb0
+    def __init__(self, logical_operator, tree_parameters, n_features, classes, n_classes, missing_val, **kwargs):
         """
         Args:
             tree_parameters: The parameters defining the tree structure
@@ -102,11 +98,7 @@
     Class implementing the GEMM strategy in PyTorch for tree-base models.
     """
 
-<<<<<<< HEAD
-    def __init__(self, tree_parameters, n_features, classes, n_classes=None, missing_val=None, extra_config={}, **kwargs):
-=======
-    def __init__(self, logical_operator, tree_parameters, n_features, classes, n_classes=None, extra_config={}, **kwargs):
->>>>>>> 34bccdb0
+    def __init__(self, logical_operator, tree_parameters, n_features, classes, n_classes=None, missing_val=None, extra_config={}, **kwargs):
         """
         Args:
             tree_parameters: The parameters defining the tree structure
@@ -115,11 +107,7 @@
             n_classes: The total number of used classes
             missing_val: The value to be treated as the missing value
         """
-<<<<<<< HEAD
-        super(GEMMTreeImpl, self).__init__(tree_parameters, n_features, classes, n_classes, missing_val, **kwargs)
-=======
-        super(GEMMTreeImpl, self).__init__(logical_operator, tree_parameters, n_features, classes, n_classes, **kwargs)
->>>>>>> 34bccdb0
+        super(GEMMTreeImpl, self).__init__(logical_operator, tree_parameters, n_features, classes, n_classes, missing_val, **kwargs)
 
         # Initialize the actual model.
         hidden_one_size = 0
@@ -217,13 +205,7 @@
         indexes = indexes.expand(batch_size, self.num_trees)
         return indexes.reshape(-1)
 
-<<<<<<< HEAD
-    def __init__(self, tree_parameters, max_depth, n_features, classes, n_classes=None, missing_val=None, extra_config={}, **kwargs):
-=======
-    def __init__(
-        self, logical_operator, tree_parameters, max_depth, n_features, classes, n_classes=None, extra_config={}, **kwargs
-    ):
->>>>>>> 34bccdb0
+    def __init__(self, logical_operator, tree_parameters, max_depth, n_features, classes, n_classes=None, missing_val=None, extra_config={}, **kwargs):
         """
         Args:
             tree_parameters: The parameters defining the tree structure
@@ -234,13 +216,7 @@
             missing_val: The value to be treated as the missing value
             extra_config: Extra configuration used to properly implement the source tree
         """
-<<<<<<< HEAD
-        super(TreeTraversalTreeImpl, self).__init__(tree_parameters, n_features, classes, n_classes, missing_val, **kwargs)
-=======
-        super(TreeTraversalTreeImpl, self).__init__(
-            logical_operator, tree_parameters, n_features, classes, n_classes, **kwargs
-        )
->>>>>>> 34bccdb0
+        super(TreeTraversalTreeImpl, self).__init__(logical_operator, tree_parameters, n_features, classes, n_classes, missing_val, **kwargs)
 
         # Initialize the actual model.
         self.n_features = n_features
@@ -335,13 +311,7 @@
     Class implementing the Perfect Tree Traversal strategy in PyTorch for tree-base models.
     """
 
-<<<<<<< HEAD
-    def __init__(self, tree_parameters, max_depth, n_features, classes, n_classes=None, missing_val=None, extra_config={}, **kwargs):
-=======
-    def __init__(
-        self, logical_operator, tree_parameters, max_depth, n_features, classes, n_classes=None, extra_config={}, **kwargs
-    ):
->>>>>>> 34bccdb0
+    def __init__(self, logical_operator, tree_parameters, max_depth, n_features, classes, n_classes=None, missing_val=None, extra_config={}, **kwargs):
         """
         Args:
             tree_parameters: The parameters defining the tree structure
@@ -351,13 +321,7 @@
             missing_val: The value to be treated as the missing value
             n_classes: The total number of used classes
         """
-<<<<<<< HEAD
-        super(PerfectTreeTraversalTreeImpl, self).__init__(tree_parameters, n_features, classes, n_classes, missing_val, **kwargs)
-=======
-        super(PerfectTreeTraversalTreeImpl, self).__init__(
-            logical_operator, tree_parameters, n_features, classes, n_classes, **kwargs
-        )
->>>>>>> 34bccdb0
+        super(PerfectTreeTraversalTreeImpl, self).__init__(logical_operator, tree_parameters, n_features, classes, n_classes, missing_val, **kwargs)
 
         # Initialize the actual model.
         self.max_tree_depth = max_depth
@@ -514,23 +478,15 @@
 
     """
 
-<<<<<<< HEAD
-    def __init__(self, tree_parameters, n_features, classes=None, missing_val=None):
-=======
-    def __init__(self, logical_operator, tree_parameters, n_features, classes=None):
->>>>>>> 34bccdb0
-        """
-        Args:
-            tree_parameters: The parameters defining the tree structure
-            n_features: The number of features input to the model
-            classes: The classes used for classification. None if implementing a regression model
-            missing_val: The value to be treated as the missing value
-        """
-<<<<<<< HEAD
-        super(GEMMDecisionTreeImpl, self).__init__(tree_parameters, n_features, classes, missing_val)
-=======
-        super(GEMMDecisionTreeImpl, self).__init__(logical_operator, tree_parameters, n_features, classes)
->>>>>>> 34bccdb0
+    def __init__(self, logical_operator, tree_parameters, n_features, classes=None, missing_val=None):
+        """
+        Args:
+            tree_parameters: The parameters defining the tree structure
+            n_features: The number of features input to the model
+            classes: The classes used for classification. None if implementing a regression model
+            missing_val: The value to be treated as the missing value
+        """
+        super(GEMMDecisionTreeImpl, self).__init__(logical_operator, tree_parameters, n_features, classes, missing_val)
 
     def aggregation(self, x):
         output = x.sum(0).t()
@@ -543,11 +499,7 @@
     Class implementing the Tree Traversal strategy in PyTorch for decision tree models.
     """
 
-<<<<<<< HEAD
-    def __init__(self, tree_parameters, max_depth, n_features, classes=None, missing_val=None, extra_config={}):
-=======
-    def __init__(self, logical_operator, tree_parameters, max_depth, n_features, classes=None, extra_config={}):
->>>>>>> 34bccdb0
+    def __init__(self, logical_operator, tree_parameters, max_depth, n_features, classes=None, missing_val=None, extra_config={}):
         """
         Args:
             tree_parameters: The parameters defining the tree structure
@@ -572,11 +524,7 @@
     Class implementing the Perfect Tree Traversal strategy in PyTorch for decision tree models.
     """
 
-<<<<<<< HEAD
-    def __init__(self, tree_parameters, max_depth, n_features, classes=None, missing_val=None):
-=======
-    def __init__(self, logical_operator, tree_parameters, max_depth, n_features, classes=None):
->>>>>>> 34bccdb0
+    def __init__(self, logical_operator, tree_parameters, max_depth, n_features, classes=None, missing_val=None):
         """
         Args:
             tree_parameters: The parameters defining the tree structure
@@ -585,13 +533,7 @@
             classes: The classes used for classification. None if implementing a regression model
             missing_val: The value to be treated as the missing value
         """
-<<<<<<< HEAD
-        super(PerfectTreeTraversalDecisionTreeImpl, self).__init__(tree_parameters, max_depth, n_features, classes, missing_val)
-=======
-        super(PerfectTreeTraversalDecisionTreeImpl, self).__init__(
-            logical_operator, tree_parameters, max_depth, n_features, classes
-        )
->>>>>>> 34bccdb0
+        super(PerfectTreeTraversalDecisionTreeImpl, self).__init__(logical_operator, tree_parameters, max_depth, n_features, classes, missing_val)
 
     def aggregation(self, x):
         output = x.sum(1)
@@ -605,11 +547,7 @@
     Class implementing the GEMM strategy (in PyTorch) for GBDT models.
     """
 
-<<<<<<< HEAD
-    def __init__(self, tree_parameters, n_features, classes=None, missing_val=None, extra_config={}):
-=======
-    def __init__(self, logical_operator, tree_parameters, n_features, classes=None, extra_config={}):
->>>>>>> 34bccdb0
+    def __init__(self, logical_operator, tree_parameters, n_features, classes=None, missing_val=None, extra_config={}):
         """
         Args:
             tree_parameters: The parameters defining the tree structure
@@ -618,11 +556,7 @@
             missing_val: The value to be treated as the missing value
             extra_config: Extra configuration used to properly implement the source tree
         """
-<<<<<<< HEAD
-        super(GEMMGBDTImpl, self).__init__(tree_parameters, n_features, classes, 1, missing_val, extra_config)
-=======
-        super(GEMMGBDTImpl, self).__init__(logical_operator, tree_parameters, n_features, classes, 1, extra_config)
->>>>>>> 34bccdb0
+        super(GEMMGBDTImpl, self).__init__(logical_operator, tree_parameters, n_features, classes, 1, missing_val, extra_config)
 
         self.n_gbdt_classes = 1
         self.post_transform = lambda x: x
@@ -646,11 +580,7 @@
     Class implementing the Tree Traversal strategy in PyTorch.
     """
 
-<<<<<<< HEAD
-    def __init__(self, tree_parameters, max_detph, n_features, classes=None, missing_val=None, extra_config={}):
-=======
-    def __init__(self, logical_operator, tree_parameters, max_detph, n_features, classes=None, extra_config={}):
->>>>>>> 34bccdb0
+    def __init__(self, logical_operator, tree_parameters, max_detph, n_features, classes=None, missing_val=None, extra_config={}):
         """
         Args:
             tree_parameters: The parameters defining the tree structure
@@ -660,13 +590,7 @@
             missing_val: The value to be treated as the missing_val value
             extra_config: Extra configuration used to properly implement the source tree
         """
-<<<<<<< HEAD
-        super(TreeTraversalGBDTImpl, self).__init__(tree_parameters, max_detph, n_features, classes, 1, missing_val, extra_config)
-=======
-        super(TreeTraversalGBDTImpl, self).__init__(
-            logical_operator, tree_parameters, max_detph, n_features, classes, 1, extra_config
-        )
->>>>>>> 34bccdb0
+        super(TreeTraversalGBDTImpl, self).__init__(logical_operator, tree_parameters, max_detph, n_features, classes, 1, missing_val, extra_config)
 
         self.n_gbdt_classes = 1
         self.post_transform = lambda x: x
@@ -690,11 +614,7 @@
     Class implementing the Perfect Tree Traversal strategy in PyTorch.
     """
 
-<<<<<<< HEAD
-    def __init__(self, tree_parameters, max_depth, n_features, classes=None, missing_val=None, extra_config={}):
-=======
-    def __init__(self, logical_operator, tree_parameters, max_depth, n_features, classes=None, extra_config={}):
->>>>>>> 34bccdb0
+    def __init__(self, logical_operator, tree_parameters, max_depth, n_features, classes=None, missing_val=None, extra_config={}):
         """
         Args:
             tree_parameters: The parameters defining the tree structure
@@ -704,13 +624,7 @@
             missing_val: The value to be treated as the missing_val value
             extra_config: Extra configuration used to properly implement the source tree
         """
-<<<<<<< HEAD
-        super(PerfectTreeTraversalGBDTImpl, self).__init__(tree_parameters, max_depth, n_features, classes, 1, missing_val, extra_config)
-=======
-        super(PerfectTreeTraversalGBDTImpl, self).__init__(
-            logical_operator, tree_parameters, max_depth, n_features, classes, 1, extra_config
-        )
->>>>>>> 34bccdb0
+        super(PerfectTreeTraversalGBDTImpl, self).__init__(logical_operator, tree_parameters, max_depth, n_features, classes, 1, missing_val, extra_config)
 
         self.n_gbdt_classes = 1
         self.post_transform = lambda x: x
