# -------------------------------------------------------------------------
# Copyright (c) Microsoft Corporation. All rights reserved.
# Licensed under the MIT License. See License.txt in the project root for
# license information.
# --------------------------------------------------------------------------

"""
Converters for XGBoost models.
"""

import numpy as np
from onnxconverter_common.registration import register_converter

from . import constants
from ._gbdt_commons import convert_gbdt_classifier_common, convert_gbdt_common
from ._tree_commons import TreeParameters


def _tree_traversal(tree_info, lefts, rights, missing, features, thresholds, values):
    """
    Recursive function for parsing a tree and filling the input data structures.
    """
    count = 0
    while count < len(tree_info):
        if "leaf" in tree_info[count]:
            features.append(0)
            thresholds.append(0)
            values.append([float(tree_info[count].split("=")[1])])
            lefts.append(-1)
            rights.append(-1)
            missing.append(-1)
            count += 1
        else:
            features.append(int(tree_info[count].split(":")[1].split("<")[0].replace("[f", "")))
            thresholds.append(float(tree_info[count].split(":")[1].split("<")[1].replace("]", "")))
            values.append([-1])
            count += 1
            l_wrong_id = tree_info[count].split(",")[0].replace("yes=", "")
            l_correct_id = 0
            temp = 0
            while not tree_info[temp].startswith(str(l_wrong_id + ":")):
                if "leaf" in tree_info[temp]:
                    temp += 1
                else:
                    temp += 2
                l_correct_id += 1
            lefts.append(l_correct_id)

            r_wrong_id = tree_info[count].split(",")[1].replace("no=", "")
            r_correct_id = 0
            temp = 0
            while not tree_info[temp].startswith(str(r_wrong_id + ":")):
                if "leaf" in tree_info[temp]:
                    temp += 1
                else:
                    temp += 2
                r_correct_id += 1
            rights.append(r_correct_id)

            missing_wrong_id = tree_info[count].split(",")[2].replace("missing=", "")
            missing.append(l_correct_id if l_wrong_id == missing_wrong_id else r_correct_id)
            count += 1


def _get_tree_parameters(tree_info):
    """
    Parse the tree and returns an in-memory friendly representation of its structure.
    """
    lefts = []
    rights = []
    missing = []
    features = []
    thresholds = []
    values = []
    _tree_traversal(
        tree_info.replace("[f", "").replace("[", "").replace("]", "").split(), lefts, rights, missing, features, thresholds, values
    )

    return TreeParameters(lefts, rights, features, thresholds, values, missing)


def convert_sklearn_xgb_classifier(operator, device, extra_config):
    """
    Converter for `xgboost.XGBClassifier` (trained using the Sklearn API).

    Args:
        operator: An operator wrapping a `xgboost.XGBClassifier` model
        device: String defining the type of device the converted operator should be run on
        extra_config: Extra configuration used to select the best conversion strategy

    Returns:
        A PyTorch model
    """
    assert operator is not None, "Cannot convert None operator"
    if "n_features" in extra_config:
        n_features = extra_config["n_features"]
    else:
        raise RuntimeError(
            'XGBoost converter is not able to infer the number of input features.\
             Please pass "n_features:N" as extra configuration to the converter or fill a bug report.'
        )
    tree_infos = operator.raw_operator.get_booster().get_dump()
    n_classes = operator.raw_operator.n_classes_
    missing_val = operator.raw_operator.missing

<<<<<<< HEAD
    return convert_gbdt_classifier_common(tree_infos, _get_tree_parameters, n_features, n_classes, missing_val=missing_val, extra_config=extra_config)
=======
    return convert_gbdt_classifier_common(
        operator, tree_infos, _get_tree_parameters, n_features, n_classes, extra_config=extra_config
    )
>>>>>>> 34bccdb0


def convert_sklearn_xgb_regressor(operator, device, extra_config):
    """
    Converter for `xgboost.XGBRegressor` (trained using the Sklearn API).

    Args:
        operator: An operator wrapping a `xgboost.XGBRegressor` model
        device: String defining the type of device the converted operator should be run on
        extra_config: Extra configuration used to select the best conversion strategy

    Returns:
        A PyTorch model
    """
    assert operator is not None, "Cannot convert None operator"
    if "n_features" in extra_config:
        n_features = extra_config["n_features"]
    else:
        raise RuntimeError(
            'XGBoost converter is not able to infer the number of input features.\
             Please pass "n_features:N" as extra configuration to the converter or fill a bug report.'
        )

    tree_infos = operator.raw_operator.get_booster().get_dump()
    base_prediction = operator.raw_operator.base_score
    if base_prediction is None:
        base_prediction = [0.5]
    if type(base_prediction) is float:
        base_prediction = [base_prediction]

    extra_config[constants.BASE_PREDICTION] = base_prediction
    missing_val = operator.raw_operator.missing

<<<<<<< HEAD
    return convert_gbdt_common(tree_infos, _get_tree_parameters, n_features, missing_val=missing_val, extra_config=extra_config)
=======
    return convert_gbdt_common(operator, tree_infos, _get_tree_parameters, n_features, extra_config=extra_config)
>>>>>>> 34bccdb0


# Register the converters.
register_converter("SklearnXGBClassifier", convert_sklearn_xgb_classifier)
register_converter("SklearnXGBRanker", convert_sklearn_xgb_regressor)
register_converter("SklearnXGBRegressor", convert_sklearn_xgb_regressor)<|MERGE_RESOLUTION|>--- conflicted
+++ resolved
@@ -103,13 +103,7 @@
     n_classes = operator.raw_operator.n_classes_
     missing_val = operator.raw_operator.missing
 
-<<<<<<< HEAD
-    return convert_gbdt_classifier_common(tree_infos, _get_tree_parameters, n_features, n_classes, missing_val=missing_val, extra_config=extra_config)
-=======
-    return convert_gbdt_classifier_common(
-        operator, tree_infos, _get_tree_parameters, n_features, n_classes, extra_config=extra_config
-    )
->>>>>>> 34bccdb0
+    return convert_gbdt_classifier_common(operator, tree_infos, _get_tree_parameters, n_features, n_classes, missing_val=missing_val, extra_config=extra_config)
 
 
 def convert_sklearn_xgb_regressor(operator, device, extra_config):
@@ -143,11 +137,7 @@
     extra_config[constants.BASE_PREDICTION] = base_prediction
     missing_val = operator.raw_operator.missing
 
-<<<<<<< HEAD
-    return convert_gbdt_common(tree_infos, _get_tree_parameters, n_features, missing_val=missing_val, extra_config=extra_config)
-=======
-    return convert_gbdt_common(operator, tree_infos, _get_tree_parameters, n_features, extra_config=extra_config)
->>>>>>> 34bccdb0
+    return convert_gbdt_common(operator, tree_infos, _get_tree_parameters, n_features, missing_val=missing_val, extra_config=extra_config)
 
 
 # Register the converters.
