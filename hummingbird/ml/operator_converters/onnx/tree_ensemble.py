--- conflicted
+++ resolved
@@ -213,13 +213,7 @@
             operator, tree_infos, _dummy_get_parameter, get_parameters_for_tree_trav_common, n_features, classes, extra_config
         )
     extra_config[constants.POST_TRANSFORM] = post_transform
-<<<<<<< HEAD
-    return convert_gbdt_classifier_common(tree_infos, _dummy_get_parameter, n_features, len(classes), classes, missing_val=None, extra_config=extra_config)
-=======
-    return convert_gbdt_classifier_common(
-        operator, tree_infos, _dummy_get_parameter, n_features, len(classes), classes, extra_config
-    )
->>>>>>> 34bccdb0
+    return convert_gbdt_classifier_common(operator, tree_infos, _dummy_get_parameter, n_features, len(classes), classes, missing_val=None, extra_config=extra_config)
 
 
 def convert_onnx_tree_ensemble_regressor(operator, device=None, extra_config={}):
@@ -240,11 +234,7 @@
     n_features, tree_infos, _, _ = _get_tree_infos_from_tree_ensemble(operator.raw_operator, device, extra_config)
 
     # Generate the model.
-<<<<<<< HEAD
-    return convert_gbdt_common(tree_infos, _dummy_get_parameter, n_features, missing_val=None, extra_config=extra_config)
-=======
-    return convert_gbdt_common(operator, tree_infos, _dummy_get_parameter, n_features, extra_config=extra_config)
->>>>>>> 34bccdb0
+    return convert_gbdt_common(operator, tree_infos, _dummy_get_parameter, n_features, missing_val=None, extra_config=extra_config)
 
 
 register_converter("ONNXMLTreeEnsembleClassifier", convert_onnx_tree_ensemble_classifier)
