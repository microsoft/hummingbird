--- conflicted
+++ resolved
@@ -30,8 +30,6 @@
             return x.float()
         elif self._to_type == 7:  # Cast to long
             return x.long()
-<<<<<<< HEAD
-=======
         elif self._to_type == 11:  # Cast to double
             return x.double()
         else:
@@ -40,7 +38,6 @@
                     self._to_type
                 )
             )
->>>>>>> b775cbae
 
 
 class Reshape(BaseOperator, torch.nn.Module):
