--- conflicted
+++ resolved
@@ -18,13 +18,25 @@
 from ._tree_commons import get_parameters_for_sklearn_common, get_parameters_for_tree_trav_sklearn, TreeParameters
 
 
+def _get_parameters_hist_gbdt(trees):
+    """
+    Extract the tree parameters from SklearnHistGradientBoostingClassifier trees
+    Args:
+        trees: The information representing a tree (ensemble)
+        Returns: The tree parameters wrapped into an instance of `operator_converters._tree_commons_TreeParameters`
+    """
+    features = [n["feature_idx"] for n in trees.nodes]
+    thresholds = [n["threshold"] if n["threshold"] != 0 else -1 for n in trees.nodes]
+    lefts = [n["left"] if n["left"] != 0 else -1 for n in trees.nodes]
+    rights = [n["right"] if n["right"] != 0 else -1 for n in trees.nodes]
+    values = [[n["value"]] if n["value"] != 0 else [-1] for n in trees.nodes]
+
+    return TreeParameters(lefts, rights, features, thresholds, values)
+
+
 def convert_sklearn_gbdt_classifier(operator, device, extra_config):
     """
-<<<<<<< HEAD
-    Converter for `sklearn.ensemble.GradientBoostingClassifier` or `sklearn.ensemble.HistGradientBoostingClassifier`
-=======
     Converter for `sklearn.ensemble.GradientBoostingClassifier`
->>>>>>> 5be5158e
 
     Args:
         operator: An operator wrapping a `sklearn.ensemble.GradientBoostingClassifier` 
@@ -38,25 +50,12 @@
     assert operator is not None
 
     # Get tree information out of the operator.
-<<<<<<< HEAD
-    if hasattr(operator.raw_operator, "estimators_"):
-        # SklearnGradientBoostingClassifier
-        tree_infos = operator.raw_operator.estimators_
-        # GBDT does not scale the value using the learning rate upfront, we have to do it.
-        extra_config[constants.LEARNING_RATE] = operator.raw_operator.learning_rate
-        # GBDT does not normalize values upfront, we have to do it.
-        extra_config[constants.GET_PARAMETERS_FOR_TREE_TRAVERSAL] = get_parameters_for_tree_trav_sklearn
-    elif hasattr(operator.raw_operator, "_predictors"):
-        # SklearnHistGradientBoostingClassifier
-        tree_infos = operator.raw_operator._predictors
-=======
     tree_infos = operator.raw_operator.estimators_
     # GBDT does not scale the value using the learning rate upfront, we have to do it.
     extra_config[constants.LEARNING_RATE] = operator.raw_operator.learning_rate
     # GBDT does not normalize values upfront, we have to do it.
     extra_config[constants.GET_PARAMETERS_FOR_TREE_TRAVERSAL] = get_parameters_for_tree_trav_sklearn
 
->>>>>>> 5be5158e
     n_features = operator.raw_operator.n_features_
     classes = operator.raw_operator.classes_.tolist()
     n_classes = len(classes)
@@ -147,7 +146,6 @@
 
     # Get tree information out of the operator.
     tree_infos = operator.raw_operator._predictors
-
     n_features = operator.raw_operator.n_features_
     classes = operator.raw_operator.classes_.tolist()
     n_classes = len(classes)
@@ -170,31 +168,11 @@
     extra_config[constants.ALPHA] = alpha
 
     return convert_gbdt_classifier_common(
-        tree_infos, get_parameters_for_sklearn_hist_gbdt, n_features, n_classes, classes, extra_config
+        tree_infos, _get_parameters_hist_gbdt, n_features, n_classes, classes, extra_config
     )
-
-
-def get_parameters_for_sklearn_hist_gbdt(trees):
-    """
-    Parse SklearnHistGradientBoostingClassifier trees
-    Args:
-        trees: The information representing a tree (ensemble)
-        Returns: The tree parameters wrapped into an instance of `operator_converters._tree_commons_TreeParameters`
-    """
-    features = [n["feature_idx"] for n in trees.nodes]
-    thresholds = [n["threshold"] if n["threshold"] != 0 else -1 for n in trees.nodes]
-    lefts = [n["left"] if n["left"] != 0 else -1 for n in trees.nodes]
-    rights = [n["right"] if n["right"] != 0 else -1 for n in trees.nodes]
-    values = [[n["value"]] if n["value"] != 0 else [-1] for n in trees.nodes]
-
-    return TreeParameters(lefts, rights, features, thresholds, values)
 
 
 # Register the converters.
 register_converter("SklearnGradientBoostingClassifier", convert_sklearn_gbdt_classifier)
 register_converter("SklearnGradientBoostingRegressor", convert_sklearn_gbdt_regressor)
-<<<<<<< HEAD
-register_converter("SklearnHistGradientBoostingClassifier", convert_sklearn_gbdt_classifier)
-=======
-register_converter("SklearnHistGradientBoostingClassifier", convert_sklearn_hist_gbdt_classifier)
->>>>>>> 5be5158e
+register_converter("SklearnHistGradientBoostingClassifier", convert_sklearn_hist_gbdt_classifier)