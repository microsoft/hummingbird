--- conflicted
+++ resolved
@@ -30,7 +30,11 @@
         pos = len(rights) - 1
         count = _tree_traversal(node["left_child"], lefts, rights, features, thresholds, values, missings, count + 1)
         rights[pos] = count + 1
-        missings[pos] = lefts[pos] if node["default_left"] else rights[pos]
+        if node['missing_type'] == 'None':
+            # Missing values not present in training data are treated as zeros during inference.
+            missings[pos] = lefts[pos] if 0 < node["threshold"] else rights[pos]
+        else:
+            missings[pos] = lefts[pos] if node["default_left"] else rights[pos]
         return _tree_traversal(node["right_child"], lefts, rights, features, thresholds, values, missings, count + 1)
     else:
         features.append(0)
@@ -69,25 +73,15 @@
     Returns:
         A PyTorch model
     """
-<<<<<<< HEAD
-    assert operator is not None
+    assert operator is not None, "Cannot convert None operator"
     assert not hasattr(operator.raw_operator, "use_missing") or operator.raw_operator.use_missing
     assert not hasattr(operator.raw_operator, "zero_as_missing") or not operator.raw_operator.zero_as_missing
-=======
-    assert operator is not None, "Cannot convert None operator"
->>>>>>> 34bccdb0
 
     n_features = operator.raw_operator._n_features
     tree_infos = operator.raw_operator.booster_.dump_model()["tree_info"]
     n_classes = operator.raw_operator._n_classes
 
-<<<<<<< HEAD
-    return convert_gbdt_classifier_common(tree_infos, _get_tree_parameters, n_features, n_classes, missing_val=None, extra_config=extra_config)
-=======
-    return convert_gbdt_classifier_common(
-        operator, tree_infos, _get_tree_parameters, n_features, n_classes, extra_config=extra_config
-    )
->>>>>>> 34bccdb0
+    return convert_gbdt_classifier_common(operator, tree_infos, _get_tree_parameters, n_features, n_classes, missing_val=None, extra_config=extra_config)
 
 
 def convert_sklearn_lgbm_regressor(operator, device, extra_config):
@@ -102,13 +96,9 @@
     Returns:
         A PyTorch model
     """
-<<<<<<< HEAD
-    assert operator is not None
+    assert operator is not None, "Cannot convert None operator"
     assert not hasattr(operator.raw_operator, "use_missing") or operator.raw_operator.use_missing
     assert not hasattr(operator.raw_operator, "zero_as_missing") or not operator.raw_operator.zero_as_missing
-=======
-    assert operator is not None, "Cannot convert None operator"
->>>>>>> 34bccdb0
 
     # Get tree information out of the model.
     n_features = operator.raw_operator._n_features
@@ -116,11 +106,7 @@
     if operator.raw_operator._objective == "tweedie":
         extra_config[constants.POST_TRANSFORM] = constants.TWEEDIE
 
-<<<<<<< HEAD
-    return convert_gbdt_common(tree_infos, _get_tree_parameters, n_features, missing_val=None, extra_config=extra_config)
-=======
-    return convert_gbdt_common(operator, tree_infos, _get_tree_parameters, n_features, extra_config=extra_config)
->>>>>>> 34bccdb0
+    return convert_gbdt_common(operator, tree_infos, _get_tree_parameters, n_features, missing_val=None, extra_config=extra_config)
 
 
 # Register the converters.
