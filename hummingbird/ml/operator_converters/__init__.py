# -------------------------------------------------------------------------
# Copyright (c) Microsoft Corporation. All rights reserved.
# Licensed under the MIT License. See License.txt in the project root for
# license information.
# --------------------------------------------------------------------------

"""
All operators converters are stored under this package.
"""

# Register constants used within Hummingbird converters.
from . import constants as converter_constants
from .. import supported as hummingbird_constants
from .._utils import _Constants

# Add constants in scope.
constants = _Constants(converter_constants, hummingbird_constants)

# To register a converter for scikit-learn API operators, import associated modules here.
from .onnx import onnx_operator  # noqa: E402
from .onnx import array_feature_extractor as onnx_afe  # noqa: E402, F811
from .onnx import linear as onnx_linear  # noqa: E402, F811
from .onnx import normalizer as onnx_normalizer  # noqa: E402, F811
from .onnx import one_hot_encoder as onnx_ohe  # noqa: E402, F811
from .onnx import scaler as onnx_scaler  # noqa: E402, F811
from .onnx import tree_ensemble  # noqa: E402
from .sklearn import array_feature_extractor as sklearn_afe  # noqa: E402
from .sklearn import binarizer  # noqa: E402
from .sklearn import decision_tree  # noqa: E402
from .sklearn import gbdt  # noqa: E402
from .sklearn import iforest  # noqa: E402
from .sklearn import linear as sklearn_linear  # noqa: E402
<<<<<<< HEAD
from .sklearn import missing_indicator  # noqa: E402
=======
from .sklearn import mlp as sklearn_mlp  # noqa: E402
from .sklearn import nb as sklearn_nb  # noqa: E402
>>>>>>> 02aa0217
from .sklearn import normalizer as sklearn_normalizer  # noqa: E402
from .sklearn import one_hot_encoder as sklearn_ohe  # noqa: E402
from .sklearn import pipeline  # noqa: E402
from .sklearn import scaler as sklearn_scaler  # noqa: E402
from .sklearn import sv  # noqa: E402
from . import lightgbm  # noqa: E402
from . import xgb  # noqa: E402


__pdoc__ = {}
__pdoc__["hummingbird.operator_converters._array_feature_extractor_implementations"] = True
__pdoc__["hummingbird.operator_converters._gbdt_commons"] = True
__pdoc__["hummingbird.operator_converters._linear_implementations"] = True
__pdoc__["hummingbird.operator_converters._mlp_implementations"] = True
__pdoc__["hummingbird.operator_converters._nb_implementations"] = True
__pdoc__["hummingbird.operator_converters._normalizer_implementations"] = True
__pdoc__["hummingbird.operator_converters._one_hot_encoder_implementations"] = True
__pdoc__["hummingbird.operator_converters._scaler_implementations"] = True
__pdoc__["hummingbird.operator_converters._tree_commons"] = True
__pdoc__["hummingbird.operator_converters._tree_implementations"] = True<|MERGE_RESOLUTION|>--- conflicted
+++ resolved
@@ -30,12 +30,9 @@
 from .sklearn import gbdt  # noqa: E402
 from .sklearn import iforest  # noqa: E402
 from .sklearn import linear as sklearn_linear  # noqa: E402
-<<<<<<< HEAD
 from .sklearn import missing_indicator  # noqa: E402
-=======
 from .sklearn import mlp as sklearn_mlp  # noqa: E402
 from .sklearn import nb as sklearn_nb  # noqa: E402
->>>>>>> 02aa0217
 from .sklearn import normalizer as sklearn_normalizer  # noqa: E402
 from .sklearn import one_hot_encoder as sklearn_ohe  # noqa: E402
 from .sklearn import pipeline  # noqa: E402
