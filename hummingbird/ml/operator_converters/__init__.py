# -------------------------------------------------------------------------
# Copyright (c) Microsoft Corporation. All rights reserved.
# Licensed under the MIT License. See License.txt in the project root for
# license information.
# --------------------------------------------------------------------------

"""
All operators converters are stored under this package.
"""

# Register constants used within Hummingbird converters.
from . import constants as converter_constants
from .. import supported as hummingbird_constants
from .._utils import _Constants

# Add constants in scope.
constants = _Constants(converter_constants, hummingbird_constants)

# To register a converter for scikit-learn API operators, import associated modules here.
from .onnx import onnx_operator  # noqa: E402
from .onnx import array_feature_extractor as onnx_afe  # noqa: E402, F811
from .onnx import binarizer as onnx_binarizer  # noqa: E402, F811
<<<<<<< HEAD
from .onnx import feature_vectorizer  # noqa: E402
=======
>>>>>>> abb07597
from .onnx import label_encoder as onnx_label_encoder  # noqa: E402, F811
from .onnx import linear as onnx_linear  # noqa: E402, F811
from .onnx import normalizer as onnx_normalizer  # noqa: E402, F811
from .onnx import one_hot_encoder as onnx_ohe  # noqa: E402, F811
from .onnx import scaler as onnx_scaler  # noqa: E402, F811
from .onnx import tree_ensemble  # noqa: E402
from .sklearn import array_feature_extractor as sklearn_afe  # noqa: E402
from .sklearn import decision_tree  # noqa: E402
from .sklearn import decomposition  # noqa: E402
from .sklearn import discretizer as sklearn_discretizer  # noqa: E402
from .sklearn import gbdt  # noqa: E402
from .sklearn import iforest  # noqa: E402
from .sklearn import imputer  # noqa: E402
from .sklearn import kneighbors  # noqa: E402
from .sklearn import label_encoder  # noqa: E402
from .sklearn import linear as sklearn_linear  # noqa: E402
from .sklearn import mlp as sklearn_mlp  # noqa: E402
from .sklearn import nb as sklearn_nb  # noqa: E402
from .sklearn import normalizer as sklearn_normalizer  # noqa: E402
from .sklearn import one_hot_encoder as sklearn_ohe  # noqa: E402
from .sklearn import pipeline  # noqa: E402
from .sklearn import poly_features  # noqa: E402
from .sklearn import scaler as sklearn_scaler  # noqa: E402
from .sklearn import sv  # noqa: E402
from . import lightgbm  # noqa: E402
from . import xgb  # noqa: E402
from .sparkml import discretizer  # noqa: E402
from .sparkml import linear  # noqa: E402
from .sparkml import vector_assembler  # noqa: E402<|MERGE_RESOLUTION|>--- conflicted
+++ resolved
@@ -20,10 +20,7 @@
 from .onnx import onnx_operator  # noqa: E402
 from .onnx import array_feature_extractor as onnx_afe  # noqa: E402, F811
 from .onnx import binarizer as onnx_binarizer  # noqa: E402, F811
-<<<<<<< HEAD
 from .onnx import feature_vectorizer  # noqa: E402
-=======
->>>>>>> abb07597
 from .onnx import label_encoder as onnx_label_encoder  # noqa: E402, F811
 from .onnx import linear as onnx_linear  # noqa: E402, F811
 from .onnx import normalizer as onnx_normalizer  # noqa: E402, F811
