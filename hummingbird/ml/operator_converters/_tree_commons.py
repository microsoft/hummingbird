# -------------------------------------------------------------------------
# Copyright (c) Microsoft Corporation. All rights reserved.
# Licensed under the MIT License. See License.txt in the project root for
# license information.
# --------------------------------------------------------------------------

"""
Collections of classes and functions shared among all tree converters.
"""

import copy
import numpy as np

from ._tree_implementations import TreeImpl
from ._tree_implementations import GEMMDecisionTreeImpl, TreeTraversalDecisionTreeImpl, PerfectTreeTraversalDecisionTreeImpl
from . import constants
from hummingbird.ml.exceptions import MissingConverter


class Node:
    """
    Class defining a tree node.
    """

    def __init__(self, id=None):
        """
        Args:
            id: A unique ID for the node
            left: The id of the left node
            right: The id of the right node
            feature: The feature used to make a decision (if not leaf node, ignored otherwise)
            threshold: The threshold used in the decision (if not leaf node, ignored otherwise)
            value: The value stored in the leaf (ignored if not leaf node).
            missing: In the case of a missingle value chosen child node id
        """
        self.id = id
        self.left = None
        self.right = None
        self.feature = None
        self.threshold = None
        self.value = None
        self.missing = None


class TreeParameters:
    """
    Class containing a convenient in-memory representation of a decision tree.
    """

    def __init__(self, lefts, rights, features, thresholds, values, missings=None):
        """
        Args:
            lefts: The id of the left nodes
            rights: The id of the right nodes
            feature: The features used to make decisions
            thresholds: The thresholds used in the decisions
            values: The value stored in the leaves
            missings: In the case of a missing value which child node to select
        """
        self.lefts = lefts
        self.rights = rights
        self.features = features
        self.thresholds = thresholds
        self.values = values
        self.missings = missings


def _find_max_depth(tree_parameters):
    """
    Function traversing all trees in sequence and returning the maximum depth.
    """
    depth = 0

    for tree in tree_parameters:
        tree = copy.deepcopy(tree)

        lefts = tree.lefts
        rights = tree.rights

        ids = [i for i in range(len(lefts))]
        nodes = list(zip(ids, lefts, rights))

        nodes_map = {0: Node(0)}
        current_node = 0
        for i, node in enumerate(nodes):
            id, left, right = node

            if left != -1:
                l_node = Node(left)
                nodes_map[left] = l_node
            else:
                lefts[i] = id
                l_node = -1

            if right != -1:
                r_node = Node(right)
                nodes_map[right] = r_node
            else:
                rights[i] = id
                r_node = -1

            nodes_map[current_node].left = l_node
            nodes_map[current_node].right = r_node

            current_node += 1

        depth = max(depth, _find_depth(nodes_map[0], -1))

    return depth


def _find_depth(node, current_depth):
    """
    Recursive function traversing a tree and returning the maximum depth.
    """
    if node.left == -1 and node.right == -1:
        return current_depth + 1
    elif node.left != -1 and node.right == -1:
        return _find_depth(node.l, current_depth + 1)
    elif node.right != -1 and node.left == -1:
        return _find_depth(node.r, current_depth + 1)
    elif node.right != -1 and node.left != -1:
        return max(_find_depth(node.left, current_depth + 1), _find_depth(node.right, current_depth + 1))


def get_tree_implementation_by_config_or_depth(extra_config, max_depth, low=3, high=10):
    """
    Utility function used to pick the tree implementation based on input parameters and heurstics.
    The current heuristic is such that GEMM <= low < PerfTreeTrav <= high < TreeTrav
    Args:
        max_depth: The maximum tree-depth found in the tree model.
        low: The maximum depth below which GEMM strategy is used
        high: The maximum depth for which PerfTreeTrav strategy is used

    Returns: A tree implementation
    """
    if constants.TREE_IMPLEMENTATION not in extra_config:
        if max_depth is not None and max_depth <= low:
            return TreeImpl.gemm
        elif max_depth is not None and max_depth <= high:
            return TreeImpl.perf_tree_trav
        else:
            return TreeImpl.tree_trav

    if extra_config[constants.TREE_IMPLEMENTATION] == TreeImpl.gemm.name:
        return TreeImpl.gemm
    elif extra_config[constants.TREE_IMPLEMENTATION] == TreeImpl.tree_trav.name:
        return TreeImpl.tree_trav
    elif extra_config[constants.TREE_IMPLEMENTATION] == TreeImpl.perf_tree_trav.name:
        return TreeImpl.perf_tree_trav
    else:
        raise MissingConverter("Tree implementation {} not found".format(extra_config))


def get_tree_params_and_type(tree_infos, get_tree_parameters, extra_config):
    """
    Populate the parameters from the trees and pick the tree implementation strategy.

    Args:
        tree_infos: The information representaing a tree (ensemble)
        get_tree_parameters: A function specifying how to parse the tree_infos into a
                             `operator_converters._tree_commons_TreeParameters` object
        extra_config: param extra_config: Extra configuration used also to select the best conversion strategy

    Returns:
        The tree parameters, the maximum tree-depth and the tre implementation to use
    """
    tree_parameters = [get_tree_parameters(tree_info) for tree_info in tree_infos]
    max_depth = max(1, _find_max_depth(tree_parameters))
    tree_type = get_tree_implementation_by_config_or_depth(extra_config, max_depth)

    return tree_parameters, max_depth, tree_type


def get_parameters_for_sklearn_common(tree_infos):
    """
    Parse sklearn-based trees, including SklearnRandomForestClassifier/Regressor and SklearnGradientBoostingClassifier/Regressor
    Args:
        tree_infos: The information representing a tree (ensemble)
        Returns: The tree parameters wrapped into an instance of `operator_converters._tree_commons_TreeParameters`
    """
    lefts = tree_infos.tree_.children_left
    rights = tree_infos.tree_.children_right
    features = tree_infos.tree_.feature
    thresholds = tree_infos.tree_.threshold
    values = tree_infos.tree_.value

    return TreeParameters(lefts, rights, features, thresholds, values)


def get_parameters_for_tree_trav_common(lefts, rights, features, thresholds, values, missings=None, extra_config={}):
    """
    Common functions used by all tree algorithms to generate the parameters according to the tree_trav strategies.

    Args:
        left: The left nodes
        right: The right nodes
        features: The features used in the decision nodes
        thresholds: The thresholds used in the decision nodes
        values: The values stored in the leaf nodes
        missings: In the case of a missing value which child node to select
    Returns:
        An array containing the extracted parameters
    """
    if len(lefts) == 1:
        # Model creating tree with just a single leaf node. We transform it
        # to a model with one internal node.
        lefts = [1, -1, -1]
        rights = [2, -1, -1]
        features = [0, 0, 0]
        thresholds = [0, 0, 0]
        if missings is not None:
            missings = [2, -1, -1]
        n_classes = values.shape[1] if type(values) is np.ndarray else 1
        values = np.array([np.zeros(n_classes), values[0], values[0]])
        values.reshape(3, n_classes)

    ids = [i for i in range(len(lefts))]
    if missings is not None:
        nodes = list(zip(ids, lefts, rights, features, thresholds, values, missings))
    else:
        nodes = list(zip(ids, lefts, rights, features, thresholds, values))

    # Refactor the tree parameters in the proper format.
    nodes_map = {0: Node(0)}
    current_node = 0
    for i, node in enumerate(nodes):
        if missings is not None:
            id, left, right, feature, threshold, value, missing = node
        else:
            id, left, right, feature, threshold, value = node

        if left != -1:
            l_node = Node(left)
            nodes_map[left] = l_node
        else:
            lefts[i] = id
            l_node = -1
            feature = -1

        if right != -1:
            r_node = Node(right)
            nodes_map[right] = r_node
        else:
            rights[i] = id
            r_node = -1
            feature = -1

        nodes_map[current_node].left = l_node
        nodes_map[current_node].right = r_node
        nodes_map[current_node].feature = feature
        nodes_map[current_node].threshold = threshold
        nodes_map[current_node].value = value

        if missings is not None:
            m_node = l_node if missing == left else r_node
            nodes_map[current_node].missing = m_node

            if missings[i] == -1:
                missings[i] = id

        current_node += 1

    lefts = np.array(lefts)
    rights = np.array(rights)
    features = np.array(features)
    thresholds = np.array(thresholds)
    values = np.array(values)
    if missings is not None:
        missings = np.array(missings)

    return [nodes_map, ids, lefts, rights, features, thresholds, values, missings]


<<<<<<< HEAD
def get_parameters_for_tree_trav_sklearn(lefts, rights, features, thresholds, values, classes, extra_config={}):
=======
def get_parameters_for_tree_trav_sklearn(lefts, rights, features, thresholds, values, missings=None, extra_config={}):
>>>>>>> 108c2a67
    """
    This function is used to generate tree parameters for sklearn trees.
    Includes SklearnRandomForestClassifier/Regressor, and SklearnGradientBoostingClassifier.

    Args:
        left: The left nodes
        right: The right nodes
        features: The features used in the decision nodes
        thresholds: The thresholds used in the decision nodes
        values: The values stored in the leaf nodes
<<<<<<< HEAD
        classes: The list of class labels. None if regression model
=======
        missings: In the case of a missing value which child node to select
>>>>>>> 108c2a67
    Returns:
        An array containing the extracted parameters
    """
    features = [max(x, 0) for x in features]
    values = np.array(values)
    if len(values.shape) == 3:
        values = values.reshape(values.shape[0], -1)
    if values.shape[1] > 1 and classes is not None and len(classes) > 0:
        # Triggers only for classification.
        values /= np.sum(values, axis=1, keepdims=True)
    if constants.NUM_TREES in extra_config:
        values /= extra_config[constants.NUM_TREES]

    return get_parameters_for_tree_trav_common(lefts, rights, features, thresholds, values, missings)


def get_parameters_for_gemm_common(lefts, rights, features, thresholds, values, n_features, missings=None, extra_config={}):
    """
    Common functions used by all tree algorithms to generate the parameters according to the GEMM strategy.

    Args:
        left: The left nodes
        right: The right nodes
        features: The features used in the decision nodes
        thresholds: The thresholds used in the decision nodes
        values: The values stored in the leaf nodes
        n_features: The number of expected input features
        missings: In the case of a missing value which child node to select
    Returns:
        The weights and bias for the GEMM implementation
    """
    values = np.array(values)
    weights = []
    biases = []

    if len(lefts) == 1:
        # Model creating trees with just a single leaf node. We transform it
        # to a model with one internal node.
        lefts = [1, -1, -1]
        rights = [2, -1, -1]
        features = [0, 0, 0]
        thresholds = [0, 0, 0]
        if missings is not None:
            missings = [2, -1, -1]
        n_classes = values.shape[1]
        values = np.array([np.zeros(n_classes), values[0], values[0]])
        values.reshape(3, n_classes)

    if missings is None:
        missings = rights

    # First hidden layer has all inequalities.
    hidden_weights = []
    hidden_biases = []
    hidden_missing_biases = []
    for left, right, missing, feature, thresh in zip(lefts, rights, missings, features, thresholds):
        if left != -1 or right != -1:
            hidden_weights.append([1 if i == feature else 0 for i in range(n_features)])
            hidden_biases.append(thresh)

            if missing == right:
                hidden_missing_biases.append(1)
            else:
                hidden_missing_biases.append(0)
    weights.append(np.array(hidden_weights).astype("float32"))
    biases.append(np.array(hidden_biases).astype("float32"))

    # Missing value handling biases.
    weights.append(None)
    biases.append(np.array(hidden_missing_biases).astype("float32"))

    n_splits = len(hidden_weights)

    # Second hidden layer has ANDs for each leaf of the decision tree.
    # Depth first enumeration of the tree in order to determine the AND by the path.
    hidden_weights = []
    hidden_biases = []

    path = [0]
    n_nodes = len(lefts)
    visited = [False for _ in range(n_nodes)]

    class_proba = []
    nodes = list(zip(lefts, rights, features, thresholds, values))

    while True and len(path) > 0:
        i = path[-1]
        visited[i] = True
        left, right, feature, threshold, value = nodes[i]
        if left == -1 and right == -1:
            vec = [0 for _ in range(n_splits)]
            # Keep track of positive weights for calculating bias.
            num_positive = 0
            for j, p in enumerate(path[:-1]):
                num_leaves_before_p = list(lefts[:p]).count(-1)
                if path[j + 1] in lefts:
                    vec[p - num_leaves_before_p] = -1
                elif path[j + 1] in rights:
                    num_positive += 1
                    vec[p - num_leaves_before_p] = 1
                else:
                    raise RuntimeError("Inconsistent state encountered while tree translation.")

            if values.shape[-1] > 1:
                proba = (values[i] / np.sum(values[i])).flatten()
            else:
                # We have only a single value. e.g., GBDT
                proba = values[i].flatten()
            # Some Sklearn tree implementations require normalization.
            if constants.NUM_TREES in extra_config:
                proba /= extra_config[constants.NUM_TREES]
            class_proba.append(proba)

            hidden_weights.append(vec)
            hidden_biases.append(num_positive)
            path.pop()
        elif not visited[left]:
            path.append(left)
        elif not visited[right]:
            path.append(right)
        else:
            path.pop()

    weights.append(np.array(hidden_weights).astype("float32"))
    biases.append(np.array(hidden_biases).astype("float32"))

    # OR neurons from the preceding layer in order to get final classes.
    weights.append(np.transpose(np.array(class_proba).astype("float32")))
    biases.append(None)

    return weights, biases


def convert_decision_ensemble_tree_common(
    operator, tree_infos, get_parameters, get_parameters_for_tree_trav, n_features, classes=None, extra_config={}
):
    tree_parameters, max_depth, tree_type = get_tree_params_and_type(tree_infos, get_parameters, extra_config)

    # Generate the tree implementation based on the selected strategy.
    if tree_type == TreeImpl.gemm:
        net_parameters = [
            get_parameters_for_gemm_common(
                tree_param.lefts,
                tree_param.rights,
                tree_param.features,
                tree_param.thresholds,
                tree_param.values,
                n_features,
                tree_param.missings,
                extra_config,
            )
            for tree_param in tree_parameters
        ]
        return GEMMDecisionTreeImpl(operator, net_parameters, n_features, classes)

    net_parameters = [
        get_parameters_for_tree_trav(
<<<<<<< HEAD
            tree_param.lefts, tree_param.rights, tree_param.features, tree_param.thresholds, tree_param.values, classes, extra_config,
=======
            tree_param.lefts, tree_param.rights, tree_param.features, tree_param.thresholds, tree_param.values, tree_param.missings, extra_config,
>>>>>>> 108c2a67
        )
        for tree_param in tree_parameters
    ]
    if tree_type == TreeImpl.tree_trav:
        return TreeTraversalDecisionTreeImpl(operator, net_parameters, max_depth, n_features, classes, extra_config)
    else:  # Remaining possible case: tree_type == TreeImpl.perf_tree_trav
        return PerfectTreeTraversalDecisionTreeImpl(operator, net_parameters, max_depth, n_features, classes)<|MERGE_RESOLUTION|>--- conflicted
+++ resolved
@@ -272,11 +272,7 @@
     return [nodes_map, ids, lefts, rights, features, thresholds, values, missings]
 
 
-<<<<<<< HEAD
-def get_parameters_for_tree_trav_sklearn(lefts, rights, features, thresholds, values, classes, extra_config={}):
-=======
-def get_parameters_for_tree_trav_sklearn(lefts, rights, features, thresholds, values, missings=None, extra_config={}):
->>>>>>> 108c2a67
+def get_parameters_for_tree_trav_sklearn(lefts, rights, features, thresholds, values, missings=None, classes=None, extra_config={}):
     """
     This function is used to generate tree parameters for sklearn trees.
     Includes SklearnRandomForestClassifier/Regressor, and SklearnGradientBoostingClassifier.
@@ -287,11 +283,8 @@
         features: The features used in the decision nodes
         thresholds: The thresholds used in the decision nodes
         values: The values stored in the leaf nodes
-<<<<<<< HEAD
+        missings: In the case of a missing value which child node to select
         classes: The list of class labels. None if regression model
-=======
-        missings: In the case of a missing value which child node to select
->>>>>>> 108c2a67
     Returns:
         An array containing the extracted parameters
     """
@@ -449,11 +442,7 @@
 
     net_parameters = [
         get_parameters_for_tree_trav(
-<<<<<<< HEAD
-            tree_param.lefts, tree_param.rights, tree_param.features, tree_param.thresholds, tree_param.values, classes, extra_config,
-=======
-            tree_param.lefts, tree_param.rights, tree_param.features, tree_param.thresholds, tree_param.values, tree_param.missings, extra_config,
->>>>>>> 108c2a67
+            tree_param.lefts, tree_param.rights, tree_param.features, tree_param.thresholds, tree_param.values, tree_param.missings, classes, extra_config,
         )
         for tree_param in tree_parameters
     ]
