# -------------------------------------------------------------------------
# Copyright (c) Microsoft Corporation. All rights reserved.
# Licensed under the MIT License. See License.txt in the project root for
# license information.
# --------------------------------------------------------------------------

"""
Collections of classes and functions shared among all tree converters.
"""

import copy
import numpy as np

from ._tree_implementations import TreeImpl
from . import constants


class Node:
    """
    Class defining a tree node.
    """

    def __init__(self, id=None):
        """
        Args:
            id: A unique ID for the node
            left: The id of the left node
            right: The id of the right node
            feature: The feature used to make a decision (if not leaf node, ignored otherwise)
            threshold: The threshold used in the decision (if not leaf node, ignored otherwise)
            value: The value stored in the leaf (ignored if not leaf node).
        """
        self.id = id
        self.left = None
        self.right = None
        self.feature = None
        self.threshold = None
        self.value = None


class TreeParameters:
    """
    Class containing a convenient in-memory representation of a decision tree.
    """

    def __init__(self, lefts, rights, features, thresholds, values):
        """
        Args:
            lefts: The id of the left nodes
            rights: The id of the right nodes
            feature: The features used to make decisions
            thresholds: The thresholds used in the decisions
            values: The value stored in the leaves
        """
        self.lefts = lefts
        self.rights = rights
        self.features = features
        self.thresholds = thresholds
        self.values = values


def _find_max_depth(tree_parameters):
    """
    Function traversing all trees in sequence and returning the maximum depth.
    """
    depth = 0

    for tree in tree_parameters:
        tree = copy.deepcopy(tree)

        lefts = tree.lefts
        rights = tree.rights

        ids = [i for i in range(len(lefts))]
        nodes = list(zip(ids, lefts, rights))

        nodes_map = {0: Node(0)}
        current_node = 0
        for i, node in enumerate(nodes):
            id, left, right = node

            if left != -1:
                l_node = Node(left)
                nodes_map[left] = l_node
            else:
                lefts[i] = id
                l_node = -1

            if right != -1:
                r_node = Node(right)
                nodes_map[right] = r_node
            else:
                rights[i] = id
                r_node = -1

            nodes_map[current_node].left = l_node
            nodes_map[current_node].right = r_node

            current_node += 1

        depth = max(depth, _find_depth(nodes_map[0], -1))

    return depth


def _find_depth(node, current_depth):
    """
    Recursive function traversing a tree and returning the maximum depth.
    """
    if node.left == -1 and node.right == -1:
        return current_depth + 1
    elif node.left != -1 and node.right == -1:
        return _find_depth(node.l, current_depth + 1)
    elif node.right != -1 and node.left == -1:
        return _find_depth(node.r, current_depth + 1)
    elif node.right != -1 and node.left != -1:
        return max(_find_depth(node.left, current_depth + 1), _find_depth(node.right, current_depth + 1))


def get_tree_implementation_by_config_or_depth(extra_config, max_depth, low=3, high=10):
    """
    Utility function used to pick the tree implementation based on input parameters and heurstics.
    The current heuristic is such that GEMM <= low < PerfTreeTrav <= high < TreeTrav
    Args:
        max_depth: The maximum tree-depth found in the tree model.
        low: The maximum depth below which GEMM strategy is used
        high: The maximum depth for which PerfTreeTrav strategy is used

    Returns: A tree implementation
    """
    if constants.TREE_IMPLEMENTATION not in extra_config:
        if max_depth is not None and max_depth <= low:
            return TreeImpl.gemm
        elif max_depth is not None and max_depth <= high:
            return TreeImpl.perf_tree_trav
        else:
            return TreeImpl.tree_trav

    if extra_config[constants.TREE_IMPLEMENTATION] == TreeImpl.gemm.name:
        return TreeImpl.gemm
    elif extra_config[constants.TREE_IMPLEMENTATION] == TreeImpl.tree_trav.name:
        return TreeImpl.tree_trav
    elif extra_config[constants.TREE_IMPLEMENTATION] == TreeImpl.perf_tree_trav.name:
        return TreeImpl.perf_tree_trav
    else:
        raise ValueError("Tree implementation {} not found".format(extra_config))


def get_tree_params_and_type(tree_infos, get_tree_parameters, extra_config):
    """
    Populate the parameters from the trees and pick the tree implementation strategy.

    Args:
        tree_infos: The information representaing a tree (ensemble)
        get_tree_parameters: A function specifying how to parse the tree_infos into a
                             `operator_converters._tree_commons_TreeParameters` object
        extra_config: param extra_config: Extra configuration used also to select the best conversion strategy

    Returns:
        The tree parameters, the maximum tree-depth and the tre implementation to use
    """
    tree_parameters = [get_tree_parameters(tree_info) for tree_info in tree_infos]
    max_depth = max(1, _find_max_depth(tree_parameters))
    tree_type = get_tree_implementation_by_config_or_depth(extra_config, max_depth)

    return tree_parameters, max_depth, tree_type


def get_parameters_for_sklearn_common(tree_infos):
    """
    Parse sklearn-based trees, including
<<<<<<< HEAD
    SklearnRandomForestClassifier/Regressor, SklearnGradientBoostingClassifier, and SklearnHistGradientBoostingClassifier
=======
    SklearnRandomForestClassifier/Regressor and SklearnGradientBoostingClassifier/Regressor
>>>>>>> 52f1ed22

    Args:
        tree_infos: The information representing a tree (ensemble)

    Returns: The tree parameters wrapped into an instance of
             `operator_converters._tree_commons_TreeParameters`
    """
    trees = tree_infos
    if hasattr(trees, "nodes"):
        # SklearnHistGradientBoostingClassifier

        lefts = [trees.nodes[x]["left"] for x in range(len(trees.nodes))]
        # Use -1 instead of 0 for nodes with no lefts
        lefts = [idx if idx != 0 else -1 for idx in lefts]

        rights = [trees.nodes[x]["right"] for x in range(len(trees.nodes))]
        # Use -1 instead of 0 for nodes with no rights
        rights = [idx if idx != 0 else -1 for idx in rights]

        features = [trees.nodes[x]["feature_idx"] for x in range(len(trees.nodes))]
        thresholds = [trees.nodes[x]["threshold"] for x in range(len(trees.nodes))]

        values = [trees.nodes[x]["value"] for x in range(len(trees.nodes))]
        # Convert to numpy.ndarray with shape (s, 1, 1)
        values = np.array(values)
        values = values.reshape((values.shape[0], 1, 1))

    elif hasattr(trees, "tree_"):
        # SklearnGradientBoostingClassifier

        lefts = trees.tree_.children_left
        rights = trees.tree_.children_right
        features = trees.tree_.feature
        thresholds = trees.tree_.threshold
        values = trees.tree_.value

    return TreeParameters(lefts, rights, features, thresholds, values)


def get_parameters_for_tree_trav_common(lefts, rights, features, thresholds, values):
    """
    Common functions used by all tree algorithms to generate the parameters according to the tree_trav strategies.

    Args:
        left: The left nodes
        right: The right nodes
        features: The features used in the decision nodes
        thresholds: The thresholds used in the decision nodes
        values: The values stored in the leaf nodes

    Returns:
        An array containing the extracted parameters
    """
    if len(lefts) == 1:
        # Model creating tree with just a single leaf node. We transform it
        # to a model with one internal node.
        lefts = [1, -1, -1]
        rights = [2, -1, -1]
        features = [0, 0, 0]
        thresholds = [0, 0, 0]
        values = [np.array([0.0]), values[0], values[0]]

    ids = [i for i in range(len(lefts))]
    nodes = list(zip(ids, lefts, rights, features, thresholds, values))

    # Refactor the tree parameters in the proper format.
    nodes_map = {0: Node(0)}
    current_node = 0
    for i, node in enumerate(nodes):
        id, left, right, feature, threshold, value = node

        if left != -1:
            l_node = Node(left)
            nodes_map[left] = l_node
        else:
            lefts[i] = id
            l_node = -1
            feature = -1

        if right != -1:
            r_node = Node(right)
            nodes_map[right] = r_node
        else:
            rights[i] = id
            r_node = -1
            feature = -1

        nodes_map[current_node].left = l_node
        nodes_map[current_node].right = r_node
        nodes_map[current_node].feature = feature
        nodes_map[current_node].threshold = threshold
        nodes_map[current_node].value = value

        current_node += 1

    lefts = np.array(lefts)
    rights = np.array(rights)
    features = np.array(features)
    thresholds = np.array(thresholds)
    values = np.array(values)

    return [nodes_map, ids, lefts, rights, features, thresholds, values]


def get_parameters_for_tree_trav_sklearn(lefts, rights, features, thresholds, values):
    """
    This function is used to generate tree parameters for sklearn trees accordingy to the tree_trav strategy.
    Includes SklearnRandomForestClassifier/Regressor, SklearnGradientBoostingClassifier and SklearnHistGradientBoostingClassifier

    Args:
        left: The left nodes
        right: The right nodes
        features: The features used in the decision nodes
        thresholds: The thresholds used in the decision nodes
        values: The values stored in the leaf nodes

    Returns:
        An array containing the extracted parameters
    """
    features = [max(x, 0) for x in features]
    values = np.array(values)
    if len(values.shape) == 3:
        values = values.reshape(values.shape[0], -1)
    if values.shape[1] > 1:
        values /= np.sum(values, axis=1, keepdims=True)

    return get_parameters_for_tree_trav_common(lefts, rights, features, thresholds, values)


def get_parameters_for_gemm_common(lefts, rights, features, thresholds, values, n_features):
    """
    Common functions used by all tree algorithms to generate the parameters according to the GEMM strategy.

    Args:
        left: The left nodes
        right: The right nodes
        features: The features used in the decision nodes
        thresholds: The thresholds used in the decision nodes
        values: The values stored in the leaf nodes
        n_features: The number of expected input features

    Returns:
        The weights and bias for the GEMM implementation
    """
    if len(lefts) == 1:
        # Model creating trees with just a single leaf node. We transform it
        # to a model with one internal node.
        lefts = [1, -1, -1]
        rights = [2, -1, -1]
        features = [0, 0, 0]
        thresholds = [0, 0, 0]
        values = [np.array([0.0]), values[0], values[0]]

    values = np.array(values)
    weights = []
    biases = []

    # First hidden layer has all inequalities.
    hidden_weights = []
    hidden_biases = []
    for left, feature, thresh in zip(lefts, features, thresholds):
        if left != -1:
            hidden_weights.append([1 if i == feature else 0 for i in range(n_features)])
            hidden_biases.append(thresh)
    weights.append(np.array(hidden_weights).astype("float32"))
    biases.append(np.array(hidden_biases).astype("float32"))

    n_splits = len(hidden_weights)

    # Second hidden layer has ANDs for each leaf of the decision tree.
    # Depth first enumeration of the tree in order to determine the AND by the path.
    hidden_weights = []
    hidden_biases = []

    path = [0]
    n_nodes = len(lefts)
    visited = [False for _ in range(n_nodes)]

    class_proba = []
    nodes = list(zip(lefts, rights, features, thresholds, values))

    while True and len(path) > 0:
        i = path[-1]
        visited[i] = True
        left, right, feature, threshold, value = nodes[i]
        if left == -1 and right == -1:
            vec = [0 for _ in range(n_splits)]
            # Keep track of positive weights for calculating bias.
            num_positive = 0
            for j, p in enumerate(path[:-1]):
                num_leaves_before_p = list(lefts[:p]).count(-1)
                if path[j + 1] in lefts:
                    vec[p - num_leaves_before_p] = 1
                    num_positive += 1
                elif path[j + 1] in rights:
                    vec[p - num_leaves_before_p] = -1
                else:
                    raise RuntimeError("Inconsistent state encountered while tree translation.")

            if values.shape[-1] > 1:
                class_proba.append((values[i] / np.sum(values[i])).flatten())
            else:
                # We have only a single value. e.g., GBDT
                class_proba.append(values[i].flatten())

            hidden_weights.append(vec)
            hidden_biases.append(num_positive)
            path.pop()
        elif not visited[left]:
            path.append(left)
        elif not visited[right]:
            path.append(right)
        else:
            path.pop()

    weights.append(np.array(hidden_weights).astype("float32"))
    biases.append(np.array(hidden_biases).astype("float32"))

    # OR neurons from the preceding layer in order to get final classes.
    weights.append(np.transpose(np.array(class_proba).astype("float32")))
    biases.append(None)

    return weights, biases<|MERGE_RESOLUTION|>--- conflicted
+++ resolved
@@ -169,11 +169,7 @@
 def get_parameters_for_sklearn_common(tree_infos):
     """
     Parse sklearn-based trees, including
-<<<<<<< HEAD
-    SklearnRandomForestClassifier/Regressor, SklearnGradientBoostingClassifier, and SklearnHistGradientBoostingClassifier
-=======
-    SklearnRandomForestClassifier/Regressor and SklearnGradientBoostingClassifier/Regressor
->>>>>>> 52f1ed22
+    SklearnRandomForestClassifier/Regressor and SklearnGradientBoostingClassifier/Regressor and SklearnHistGradientBoostingClassifier
 
     Args:
         tree_infos: The information representing a tree (ensemble)
