# -------------------------------------------------------------------------
# Copyright (c) Microsoft Corporation. All rights reserved.
# Licensed under the MIT License. See License.txt in the project root for
# license information.
# --------------------------------------------------------------------------

"""
Collections of classes and functions shared among all tree converters.
"""

import copy
import numpy as np

from ._tree_implementations import TreeImpl
from . import constants


class Node:
    """
    Class defining a tree node.
    """

    def __init__(self, id=None):
        """
        Args:
            id: A unique ID for the node
            left: The id of the left node
            right: The id of the right node
            feature: The feature used to make a decision (if not leaf node, ignored otherwise)
            threshold: The threshold used in the decision (if not leaf node, ignored otherwise)
            value: The value stored in the leaf (ignored if not leaf node).
        """
        self.id = id
        self.left = None
        self.right = None
        self.feature = None
        self.threshold = None
        self.value = None


class TreeParameters:
    """
    Class containing a convenient in-memory representation of a decision tree.
    """

    def __init__(self, lefts, rights, features, thresholds, values):
        """
        Args:
            lefts: The id of the left nodes
            rights: The id of the right nodes
            feature: The features used to make decisions
            thresholds: The thresholds used in the decisions
            values: The value stored in the leaves
        """
        self.lefts = lefts
        self.rights = rights
        self.features = features
        self.thresholds = thresholds
        self.values = values


def _find_max_depth(tree_parameters):
    """
    Function traversing all trees in sequence and returning the maximum depth.
    """
    depth = 0

    for tree in tree_parameters:
        tree = copy.deepcopy(tree)

        lefts = tree.lefts
        rights = tree.rights

        ids = [i for i in range(len(lefts))]
        nodes = list(zip(ids, lefts, rights))

        nodes_map = {0: Node(0)}
        current_node = 0
        for i, node in enumerate(nodes):
            id, left, right = node

            if left != -1:
                l_node = Node(left)
                nodes_map[left] = l_node
            else:
                lefts[i] = id
                l_node = -1

            if right != -1:
                r_node = Node(right)
                nodes_map[right] = r_node
            else:
                rights[i] = id
                r_node = -1

            nodes_map[current_node].left = l_node
            nodes_map[current_node].right = r_node

            current_node += 1

        depth = max(depth, _find_depth(nodes_map[0], -1))

    return depth


def _find_depth(node, current_depth):
    """
    Recursive function traversing a tree and returning the maximum depth.
    """
    if node.left == -1 and node.right == -1:
        return current_depth + 1
    elif node.left != -1 and node.right == -1:
        return _find_depth(node.l, current_depth + 1)
    elif node.right != -1 and node.left == -1:
        return _find_depth(node.r, current_depth + 1)
    elif node.right != -1 and node.left != -1:
        return max(_find_depth(node.left, current_depth + 1), _find_depth(node.right, current_depth + 1))


def get_tree_implementation_by_config_or_depth(extra_config, max_depth, low=3, high=10):
    """
    Utility function used to pick the tree implementation based on input parameters and heurstics.
    The current heuristic is such that GEMM <= low < PerfTreeTrav <= high < TreeTrav
    Args:
        max_depth: The maximum tree-depth found in the tree model.
        low: The maximum depth below which GEMM strategy is used
        high: The maximum depth for which PerfTreeTrav strategy is used

    Returns: A tree implementation
    """
    if constants.TREE_IMPLEMENTATION not in extra_config:
        if max_depth is not None and max_depth <= low:
            return TreeImpl.gemm
        elif max_depth is not None and max_depth <= high:
            return TreeImpl.perf_tree_trav
        else:
            return TreeImpl.tree_trav

    if extra_config[constants.TREE_IMPLEMENTATION] == TreeImpl.gemm.name:
        return TreeImpl.gemm
    elif extra_config[constants.TREE_IMPLEMENTATION] == TreeImpl.tree_trav.name:
        return TreeImpl.tree_trav
    elif extra_config[constants.TREE_IMPLEMENTATION] == TreeImpl.perf_tree_trav.name:
        return TreeImpl.perf_tree_trav
    else:
        raise ValueError("Tree implementation {} not found".format(extra_config))


def get_tree_params_and_type(tree_infos, get_tree_parameters, extra_config):
    """
    Populate the parameters from the trees and pick the tree implementation strategy.

    Args:
        tree_infos: The information representaing a tree (ensemble)
        get_tree_parameters: A function specifying how to parse the tree_infos into a
                             `operator_converters._tree_commons_TreeParameters` object
        extra_config: param extra_config: Extra configuration used also to select the best conversion strategy

    Returns:
        The tree parameters, the maximum tree-depth and the tre implementation to use
    """
    tree_parameters = [get_tree_parameters(tree_info) for tree_info in tree_infos]
    max_depth = max(1, _find_max_depth(tree_parameters))
    tree_type = get_tree_implementation_by_config_or_depth(extra_config, max_depth)

    return tree_parameters, max_depth, tree_type


def get_parameters_for_sklearn_common(tree_infos):
    """
<<<<<<< HEAD
    Parse sklearn-based trees, including
    SklearnRandomForestClassifier/Regressor and SklearnGradientBoostingClassifier/Regressor and SklearnHistGradientBoostingClassifier

    Args:
        tree_infos: The information representing a tree (ensemble)

    Returns: The tree parameters wrapped into an instance of
             `operator_converters._tree_commons_TreeParameters`
=======
    Parse sklearn-based trees, including SklearnRandomForestClassifier/Regressor and SklearnGradientBoostingClassifier/Regressor
    Args:
        tree_infos: The information representing a tree (ensemble)
        Returns: The tree parameters wrapped into an instance of `operator_converters._tree_commons_TreeParameters`
>>>>>>> 5be5158e
    """
    trees = tree_infos
    if hasattr(trees, "nodes"):
        # SklearnHistGradientBoostingClassifier
        features = [n[2] if n[2]!=0 else 0 for n in trees.nodes]
        thresholds = [n[3] if n[3]!=0 else -1 for n in trees.nodes]
        lefts = [n[4] if n[4]!=0 else -1 for n in trees.nodes]
        rights = [n[5] if n[5]!=0 else -1 for n in trees.nodes]
        values = [[n[0]] if n[0]!=0 else [-1] for n in trees.nodes]

    elif hasattr(trees, "tree_"):
        # SklearnGradientBoostingClassifier

        lefts = trees.tree_.children_left
        rights = trees.tree_.children_right
        features = trees.tree_.feature
        thresholds = trees.tree_.threshold
        values = trees.tree_.value

    return TreeParameters(lefts, rights, features, thresholds, values)


def get_parameters_for_tree_trav_common(lefts, rights, features, thresholds, values):
    """
    Common functions used by all tree algorithms to generate the parameters according to the tree_trav strategies.

    Args:
        left: The left nodes
        right: The right nodes
        features: The features used in the decision nodes
        thresholds: The thresholds used in the decision nodes
        values: The values stored in the leaf nodes

    Returns:
        An array containing the extracted parameters
    """
    if len(lefts) == 1:
        # Model creating tree with just a single leaf node. We transform it
        # to a model with one internal node.
        lefts = [1, -1, -1]
        rights = [2, -1, -1]
        features = [0, 0, 0]
        thresholds = [0, 0, 0]
        values = [np.array([0.0]), values[0], values[0]]

    ids = [i for i in range(len(lefts))]
    nodes = list(zip(ids, lefts, rights, features, thresholds, values))

    # Refactor the tree parameters in the proper format.
    nodes_map = {0: Node(0)}
    current_node = 0
    for i, node in enumerate(nodes):
        id, left, right, feature, threshold, value = node

        if left != -1:
            l_node = Node(left)
            nodes_map[left] = l_node
        else:
            lefts[i] = id
            l_node = -1
            feature = -1

        if right != -1:
            r_node = Node(right)
            nodes_map[right] = r_node
        else:
            rights[i] = id
            r_node = -1
            feature = -1

        nodes_map[current_node].left = l_node
        nodes_map[current_node].right = r_node
        nodes_map[current_node].feature = feature
        nodes_map[current_node].threshold = threshold
        nodes_map[current_node].value = value

        current_node += 1

    lefts = np.array(lefts)
    rights = np.array(rights)
    features = np.array(features)
    thresholds = np.array(thresholds)
    values = np.array(values)

    return [nodes_map, ids, lefts, rights, features, thresholds, values]


def get_parameters_for_tree_trav_sklearn(lefts, rights, features, thresholds, values):
    """
    This function is used to generate tree parameters for sklearn trees.
    Includes SklearnRandomForestClassifier/Regressor, and SklearnGradientBoostingClassifier.

    Args:
        left: The left nodes
        right: The right nodes
        features: The features used in the decision nodes
        thresholds: The thresholds used in the decision nodes
        values: The values stored in the leaf nodes

    Returns:
        An array containing the extracted parameters
    """
    features = [max(x, 0) for x in features]
    values = np.array(values)
    if len(values.shape) == 3:
        values = values.reshape(values.shape[0], -1)
    if values.shape[1] > 1:
        values /= np.sum(values, axis=1, keepdims=True)

    return get_parameters_for_tree_trav_common(lefts, rights, features, thresholds, values)


def get_parameters_for_gemm_common(lefts, rights, features, thresholds, values, n_features):
    """
    Common functions used by all tree algorithms to generate the parameters according to the GEMM strategy.

    Args:
        left: The left nodes
        right: The right nodes
        features: The features used in the decision nodes
        thresholds: The thresholds used in the decision nodes
        values: The values stored in the leaf nodes
        n_features: The number of expected input features

    Returns:
        The weights and bias for the GEMM implementation
    """
    if len(lefts) == 1:
        # Model creating trees with just a single leaf node. We transform it
        # to a model with one internal node.
        lefts = [1, -1, -1]
        rights = [2, -1, -1]
        features = [0, 0, 0]
        thresholds = [0, 0, 0]
        values = [np.array([0.0]), values[0], values[0]]

    values = np.array(values)
    weights = []
    biases = []

    # First hidden layer has all inequalities.
    hidden_weights = []
    hidden_biases = []
    for left, feature, thresh in zip(lefts, features, thresholds):
        if left != -1:
            hidden_weights.append([1 if i == feature else 0 for i in range(n_features)])
            hidden_biases.append(thresh)
    weights.append(np.array(hidden_weights).astype("float32"))
    biases.append(np.array(hidden_biases).astype("float32"))

    n_splits = len(hidden_weights)

    # Second hidden layer has ANDs for each leaf of the decision tree.
    # Depth first enumeration of the tree in order to determine the AND by the path.
    hidden_weights = []
    hidden_biases = []

    path = [0]
    n_nodes = len(lefts)
    visited = [False for _ in range(n_nodes)]

    class_proba = []
    nodes = list(zip(lefts, rights, features, thresholds, values))

    while True and len(path) > 0:
        i = path[-1]
        visited[i] = True
        left, right, feature, threshold, value = nodes[i]
        if left == -1 and right == -1:
            vec = [0 for _ in range(n_splits)]
            # Keep track of positive weights for calculating bias.
            num_positive = 0
            for j, p in enumerate(path[:-1]):
                num_leaves_before_p = list(lefts[:p]).count(-1)
                if path[j + 1] in lefts:
                    vec[p - num_leaves_before_p] = 1
                    num_positive += 1
                elif path[j + 1] in rights:
                    vec[p - num_leaves_before_p] = -1
                else:
                    raise RuntimeError("Inconsistent state encountered while tree translation.")

            if values.shape[-1] > 1:
                class_proba.append((values[i] / np.sum(values[i])).flatten())
            else:
                # We have only a single value. e.g., GBDT
                class_proba.append(values[i].flatten())

            hidden_weights.append(vec)
            hidden_biases.append(num_positive)
            path.pop()
        elif not visited[left]:
            path.append(left)
        elif not visited[right]:
            path.append(right)
        else:
            path.pop()

    weights.append(np.array(hidden_weights).astype("float32"))
    biases.append(np.array(hidden_biases).astype("float32"))

    # OR neurons from the preceding layer in order to get final classes.
    weights.append(np.transpose(np.array(class_proba).astype("float32")))
    biases.append(None)

    return weights, biases<|MERGE_RESOLUTION|>--- conflicted
+++ resolved
@@ -168,39 +168,16 @@
 
 def get_parameters_for_sklearn_common(tree_infos):
     """
-<<<<<<< HEAD
-    Parse sklearn-based trees, including
-    SklearnRandomForestClassifier/Regressor and SklearnGradientBoostingClassifier/Regressor and SklearnHistGradientBoostingClassifier
-
-    Args:
-        tree_infos: The information representing a tree (ensemble)
-
-    Returns: The tree parameters wrapped into an instance of
-             `operator_converters._tree_commons_TreeParameters`
-=======
     Parse sklearn-based trees, including SklearnRandomForestClassifier/Regressor and SklearnGradientBoostingClassifier/Regressor
     Args:
         tree_infos: The information representing a tree (ensemble)
         Returns: The tree parameters wrapped into an instance of `operator_converters._tree_commons_TreeParameters`
->>>>>>> 5be5158e
-    """
-    trees = tree_infos
-    if hasattr(trees, "nodes"):
-        # SklearnHistGradientBoostingClassifier
-        features = [n[2] if n[2]!=0 else 0 for n in trees.nodes]
-        thresholds = [n[3] if n[3]!=0 else -1 for n in trees.nodes]
-        lefts = [n[4] if n[4]!=0 else -1 for n in trees.nodes]
-        rights = [n[5] if n[5]!=0 else -1 for n in trees.nodes]
-        values = [[n[0]] if n[0]!=0 else [-1] for n in trees.nodes]
-
-    elif hasattr(trees, "tree_"):
-        # SklearnGradientBoostingClassifier
-
-        lefts = trees.tree_.children_left
-        rights = trees.tree_.children_right
-        features = trees.tree_.feature
-        thresholds = trees.tree_.threshold
-        values = trees.tree_.value
+    """
+    lefts = tree_infos.tree_.children_left
+    rights = tree_infos.tree_.children_right
+    features = tree_infos.tree_.feature
+    thresholds = tree_infos.tree_.threshold
+    values = tree_infos.tree_.value
 
     return TreeParameters(lefts, rights, features, thresholds, values)
 
