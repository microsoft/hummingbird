--- conflicted
+++ resolved
@@ -420,11 +420,7 @@
 """Set the names of the outputs."""
 
 CONTAINER = "container"
-<<<<<<< HEAD
-"""Boolean used to chose whether to return the container for Sklearn API or just the model"""
-=======
 """Boolean used to chose whether to return the container for Sklearn API or just the model."""
->>>>>>> 4394740b
 
 N_THREADS = "n_threads"
 """Select how many threads to use for scoring. This paremeter will set the number of intra-op threads.
