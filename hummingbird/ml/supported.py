--- conflicted
+++ resolved
@@ -147,17 +147,13 @@
     """
     if onnx_runtime_installed():
         return [
-<<<<<<< HEAD
+            # Linear-based models
+            "LinearClassifier",
             # ONNX operators.
             "Cast",
-            # Tree-based models.
-=======
             # Preprocessing
             "Normalizer",
-            # Linear-based models
-            "LinearClassifier",
             # Tree-based models
->>>>>>> d6ec0cd2
             "TreeEnsembleClassifier",
             "TreeEnsembleRegressor",
         ]
