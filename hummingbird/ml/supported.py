# -------------------------------------------------------------------------
# Copyright (c) Microsoft Corporation. All rights reserved.
# Licensed under the MIT License. See License.txt in the project root for
# license information.
# --------------------------------------------------------------------------

"""
All operators, backends, and configurations settings supported in Hummingbird are registered here.

**Supported Backends**
PyTorch,
ONNX

**Supported Operators**
DecisionTreeClassifier,
DecisionTreeRegressor,
ExtraTreesClassifier,
ExtraTreesRegressor,
GradientBoostingClassifier,
GradientBoostingRegressor,
HistGradientBoostingClassifier,
HistGradientBoostingRegressor,
LinearRegression,
LinearSVC,
LogisticRegression,
LogisticRegressionCV,
MaxAbsScaler,
MinMaxScaler,
Normalizer,
RandomForestClassifier,
RandomForestRegressor,
RobustScaler,
SGDClassifier,
StandardScaler,
TreeEnsembleClassifier,
TreeEnsembleRegressor,

LGBMClassifier,
LGBMRanker,
LGBMRegressor,


XGBClassifier,
XGBRanker,
XGBRegressor
"""
from .exceptions import MissingConverter
from ._utils import torch_installed, sklearn_installed, lightgbm_installed, xgboost_installed, onnx_runtime_installed


def _build_sklearn_operator_list():
    """
    Put all suported Sklearn operators on a list.
    """
    if sklearn_installed():
        # Enable experimental to import HistGradientBoosting*
        from sklearn.experimental import enable_hist_gradient_boosting

        # Tree-based models
        from sklearn.ensemble import (
            ExtraTreesClassifier,
            ExtraTreesRegressor,
            GradientBoostingClassifier,
            GradientBoostingRegressor,
            HistGradientBoostingClassifier,
            HistGradientBoostingRegressor,
            RandomForestClassifier,
            RandomForestRegressor,
        )

        from sklearn.tree import DecisionTreeClassifier, DecisionTreeRegressor

        # Linear-based models
        from sklearn.linear_model import (
            LinearRegression,
            LogisticRegression,
            LogisticRegressionCV,
            SGDClassifier,
        )

        # SVM-based models
        from sklearn.svm import LinearSVC, SVC, NuSVC

        # Preprocessing
        from sklearn.preprocessing import MaxAbsScaler, MinMaxScaler, Normalizer, RobustScaler, StandardScaler

        return [
            # Trees
            DecisionTreeClassifier,
            DecisionTreeRegressor,
            ExtraTreesClassifier,
            ExtraTreesRegressor,
            GradientBoostingClassifier,
            GradientBoostingRegressor,
            HistGradientBoostingClassifier,
            HistGradientBoostingRegressor,
            RandomForestClassifier,
            RandomForestRegressor,
            # Linear-methods
            LinearRegression,
            LinearSVC,
            LogisticRegression,
            LogisticRegressionCV,
            SGDClassifier,
            # SVM
            NuSVC,
            SVC,
            # Preprocessing
            MaxAbsScaler,
            MinMaxScaler,
            Normalizer,
            RobustScaler,
            StandardScaler,
        ]

    return []


def _build_xgboost_operator_list():
    """
    List all suported XGBoost (Sklearn API) operators.
    """
    if xgboost_installed():
        from xgboost import XGBClassifier, XGBRanker, XGBRegressor

        return [XGBClassifier, XGBRanker, XGBRegressor]

    return []


def _build_lightgbm_operator_list():
    """
    List all suported LightGBM (Sklearn API) operators.
    """
    if lightgbm_installed():
        from lightgbm import LGBMClassifier, LGBMRanker, LGBMRegressor

        return [LGBMClassifier, LGBMRanker, LGBMRegressor]

    return []


# Associate onnxml types with our operator names.
def _build_onnxml_operator_list():
    """
    List all suported ONNXML operators.
    """
    if onnx_runtime_installed():
        return [
<<<<<<< HEAD

            # Preprocessing
            "Normalizer",

            # Linear-based models
            "LinearClassifier",

            # Tree-based models
=======
            # Linear-based models.
            "LinearClassifier",
            # Tree-based models.
>>>>>>> 39e1e2cc
            "TreeEnsembleClassifier",
            "TreeEnsembleRegressor",
        ]
    return []


def _build_backend_map():
    """
    The set of supported backends is defined here.
    """
    backends = set()

    if torch_installed():
        import torch

        backends.add(torch.__name__)
        backends.add("py" + torch.__name__)  # For compatibility with earlier versions.

    if onnx_runtime_installed():
        import onnx

        backends.add(onnx.__name__)

    return backends


def _build_sklearn_api_operator_name_map():
    """
    Associate Sklearn with the operator class names.
    If two scikit-learn (API) models share a single name, it means they are equivalent in terms of conversion.
    """
    return {k: "Sklearn" + k.__name__ for k in sklearn_operator_list + xgb_operator_list + lgbm_operator_list}


def _build_onnxml_api_operator_name_map():
    """
    Associate ONNXML with the operator class names.
    If two ONNXML models share a single name, it means they are equivalent in terms of conversion.
    """
    return {k: "ONNXML" + k for k in onnxml_operator_list if k is not None}


def get_sklearn_api_operator_name(model_type):
    """
    Get the operator name for the input model type in *scikit-learn API* format.

    Args:
        model_type: A scikit-learn model object (e.g., RandomForestClassifier)
                    or an object with scikit-learn API (e.g., LightGBM)

    Returns:
        A string which stands for the type of the input model in the Hummingbird conversion framework
    """
    if model_type not in sklearn_api_operator_name_map:
        raise MissingConverter("Unable to find converter for model type {}.".format(model_type))
    return sklearn_api_operator_name_map[model_type]


def get_onnxml_api_operator_name(model_type):
    """
    Get the operator name for the input model type in *ONNX-ML API* format.

    Args:
        model_type: A ONNX-ML model object (e.g., TreeEnsembleClassifier)

    Returns:
        A string which stands for the type of the input model in the Hummingbird conversion framework.
        None if the model_type is not supported
    """
    if model_type not in onnxml_api_operator_name_map:
        return None
    return onnxml_api_operator_name_map[model_type]


# Supported operators.
sklearn_operator_list = _build_sklearn_operator_list()
xgb_operator_list = _build_xgboost_operator_list()
lgbm_operator_list = _build_lightgbm_operator_list()
onnxml_operator_list = _build_onnxml_operator_list()

sklearn_api_operator_name_map = _build_sklearn_api_operator_name_map()
onnxml_api_operator_name_map = _build_onnxml_api_operator_name_map()


# Supported backends.
backends = _build_backend_map()


# Supported configurations settings accepted by Hummingbird are defined below.
N_FEATURES = "n_features"
"""Number of features expected in the input data."""

TREE_IMPLEMENTATION = "tree_implementation"
"""Which tree implementation to use. Values can be: gemm, tree-trav, perf_tree_trav."""

ONNX_OUTPUT_MODEL_NAME = "onnx_model_name"
"""For ONNX models we can set the name of the output model."""

ONNX_INITIAL_TYPES = "onnx_initial_types"
"""For ONNX models we can explicitly set the input types and shapes."""

ONNX_INPUT_NAMES = "onnx_input_names"
"""For ONNX models we can explicitly select the input columns to use."""

ONNX_OUTPUT_NAMES = "onnx_output_names"
"""For ONNX models we can explicitly select the output columns to return."""

ONNX_TARGET_OPSET = "onnx_target_opset"
"""For ONNX models we can set the target opset to use. 9 by default."""<|MERGE_RESOLUTION|>--- conflicted
+++ resolved
@@ -147,20 +147,11 @@
     """
     if onnx_runtime_installed():
         return [
-<<<<<<< HEAD
-
             # Preprocessing
             "Normalizer",
-
             # Linear-based models
             "LinearClassifier",
-
             # Tree-based models
-=======
-            # Linear-based models.
-            "LinearClassifier",
-            # Tree-based models.
->>>>>>> 39e1e2cc
             "TreeEnsembleClassifier",
             "TreeEnsembleRegressor",
         ]
