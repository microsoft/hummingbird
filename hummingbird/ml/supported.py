# -------------------------------------------------------------------------
# Copyright (c) Microsoft Corporation. All rights reserved.
# Licensed under the MIT License. See License.txt in the project root for
# license information.
# --------------------------------------------------------------------------

"""
All operators, backends, and configurations settings supported in Hummingbird are registered here.

**Supported Backends**
PyTorch,
TorchScript,
ONNX

**Supported Operators**
BernoulliNB,
Binarizer,
DecisionTreeClassifier,
DecisionTreeRegressor,
ExtraTreesClassifier,
ExtraTreesRegressor,
GaussianNB,
GradientBoostingClassifier,
GradientBoostingRegressor,
HistGradientBoostingClassifier,
HistGradientBoostingRegressor,
IsolationForest,
LinearRegression,
LinearSVC,
LogisticRegression,
LogisticRegressionCV,
MaxAbsScaler,
MinMaxScaler,
MissingIndicator,
MLPClassifier,
MultinomialNB,
Normalizer,
OneHotEncoder,
RandomForestClassifier,
RandomForestRegressor,
RobustScaler,
SelectKBest,
SelectPercentile,
SimpleImputer,
SGDClassifier,
StandardScaler,
TreeEnsembleClassifier,
TreeEnsembleRegressor,
VarianceThreshold,

LGBMClassifier,
LGBMRanker,
LGBMRegressor,


XGBClassifier,
XGBRanker,
XGBRegressor
"""
from collections import defaultdict
from .exceptions import MissingConverter

from ._utils import torch_installed, sklearn_installed, lightgbm_installed, xgboost_installed, onnx_runtime_installed


def _build_sklearn_operator_list():
    """
    Put all suported Sklearn operators on a list.
    """
    if sklearn_installed():
        # Enable experimental to import HistGradientBoosting*
        from sklearn.experimental import enable_hist_gradient_boosting

        # Tree-based models
        from sklearn.ensemble import (
            ExtraTreesClassifier,
            ExtraTreesRegressor,
            GradientBoostingClassifier,
            GradientBoostingRegressor,
            HistGradientBoostingClassifier,
            HistGradientBoostingRegressor,
            IsolationForest,
            RandomForestClassifier,
            RandomForestRegressor,
        )

        from sklearn.tree import DecisionTreeClassifier, DecisionTreeRegressor

        # Linear-based models
        from sklearn.linear_model import (
            LinearRegression,
            LogisticRegression,
            LogisticRegressionCV,
            SGDClassifier,
        )

        # SVM-based models
        from sklearn.svm import LinearSVC, SVC, NuSVC

        # Imputers
<<<<<<< HEAD
        from sklearn.impute import SimpleImputer
=======
        from sklearn.impute import MissingIndicator

        # MLP Models
        from sklearn.neural_network import MLPClassifier

        # Naive Bayes Models
        from sklearn.naive_bayes import BernoulliNB, GaussianNB, MultinomialNB
>>>>>>> 79ab1697

        # Preprocessing
        from sklearn.preprocessing import (
            Binarizer,
            MaxAbsScaler,
            MinMaxScaler,
            Normalizer,
            OneHotEncoder,
            RobustScaler,
            StandardScaler,
        )

        # Features
        from sklearn.feature_selection import SelectKBest, SelectPercentile, VarianceThreshold

        return [
            # Trees
            DecisionTreeClassifier,
            DecisionTreeRegressor,
            ExtraTreesClassifier,
            ExtraTreesRegressor,
            GradientBoostingClassifier,
            GradientBoostingRegressor,
            HistGradientBoostingClassifier,
            HistGradientBoostingRegressor,
            IsolationForest,
            OneHotEncoder,
            RandomForestClassifier,
            RandomForestRegressor,
            # Linear-methods
            LinearRegression,
            LinearSVC,
            LogisticRegression,
            LogisticRegressionCV,
            SGDClassifier,
            # Other models
            MLPClassifier,
            BernoulliNB,
            GaussianNB,
            MultinomialNB,
            # SVM
            NuSVC,
            SVC,
            # Imputers
<<<<<<< HEAD
            SimpleImputer,
=======
            MissingIndicator,
>>>>>>> 79ab1697
            # Preprocessing
            Binarizer,
            MaxAbsScaler,
            MinMaxScaler,
            Normalizer,
            RobustScaler,
            StandardScaler,
            # Feature selection
            SelectKBest,
            SelectPercentile,
            VarianceThreshold,
        ]

    return []


def _build_xgboost_operator_list():
    """
    List all suported XGBoost (Sklearn API) operators.
    """
    if xgboost_installed():
        from xgboost import XGBClassifier, XGBRanker, XGBRegressor

        return [XGBClassifier, XGBRanker, XGBRegressor]

    return []


def _build_lightgbm_operator_list():
    """
    List all suported LightGBM (Sklearn API) operators.
    """
    if lightgbm_installed():
        from lightgbm import LGBMClassifier, LGBMRanker, LGBMRegressor

        return [LGBMClassifier, LGBMRanker, LGBMRegressor]

    return []


# Associate onnxml types with our operator names.
def _build_onnxml_operator_list():
    """
    List all suported ONNXML operators.
    """
    if onnx_runtime_installed():
        return [
            # Linear-based models
            "LinearClassifier",
            "LinearRegressor",
            # ONNX operators.
            "Cast",
            "Concat",
            "Reshape",
            # Preprocessing
            "ArrayFeatureExtractor",
            "OneHotEncoder",
            "Normalizer",
            "Scaler",
            # Tree-based models
            "TreeEnsembleClassifier",
            "TreeEnsembleRegressor",
        ]
    return []


def _build_backend_map():
    """
    The set of supported backends is defined here.
    """
    backends = defaultdict(lambda: None)

    if torch_installed():
        import torch

        backends[torch.__name__] = torch.__name__
        backends["py" + torch.__name__] = torch.__name__  # For compatibility with earlier versions.

        backends[torch.jit.__name__] = torch.jit.__name__
        backends["torchscript"] = torch.jit.__name__  # For reference outside Hummingbird.

    if onnx_runtime_installed():
        import onnx

        backends[onnx.__name__] = onnx.__name__

    return backends


def _build_sklearn_api_operator_name_map():
    """
    Associate Sklearn with the operator class names.
    If two scikit-learn (API) models share a single name, it means they are equivalent in terms of conversion.
    """
    # Pipeline ops. These are ops injected by the parser not "real" sklearn operators.
    pipeline_operator_list = [
        "ArrayFeatureExtractor",
        "Concat",
        "Multiply",
    ]

    return {
        k: "Sklearn" + k.__name__ if hasattr(k, "__name__") else k
        for k in sklearn_operator_list + pipeline_operator_list + xgb_operator_list + lgbm_operator_list
    }


def _build_onnxml_api_operator_name_map():
    """
    Associate ONNXML with the operator class names.
    If two ONNXML models share a single name, it means they are equivalent in terms of conversion.
    """
    return {k: "ONNXML" + k for k in onnxml_operator_list if k is not None}


def get_sklearn_api_operator_name(model_type):
    """
    Get the operator name for the input model type in *scikit-learn API* format.

    Args:
        model_type: A scikit-learn model object (e.g., RandomForestClassifier)
                    or an object with scikit-learn API (e.g., LightGBM)

    Returns:
        A string which stands for the type of the input model in the Hummingbird conversion framework
    """
    if model_type not in sklearn_api_operator_name_map:
        raise MissingConverter("Unable to find converter for model type {}.".format(model_type))
    return sklearn_api_operator_name_map[model_type]


def get_onnxml_api_operator_name(model_type):
    """
    Get the operator name for the input model type in *ONNX-ML API* format.

    Args:
        model_type: A ONNX-ML model object (e.g., TreeEnsembleClassifier)

    Returns:
        A string which stands for the type of the input model in the Hummingbird conversion framework.
        None if the model_type is not supported
    """
    if model_type not in onnxml_api_operator_name_map:
        return None
    return onnxml_api_operator_name_map[model_type]


# Supported operators.
sklearn_operator_list = _build_sklearn_operator_list()
xgb_operator_list = _build_xgboost_operator_list()
lgbm_operator_list = _build_lightgbm_operator_list()
onnxml_operator_list = _build_onnxml_operator_list()

sklearn_api_operator_name_map = _build_sklearn_api_operator_name_map()
onnxml_api_operator_name_map = _build_onnxml_api_operator_name_map()


# Supported backends.
backends = _build_backend_map()

# Supported configurations settings accepted by Hummingbird are defined below.
N_FEATURES = "n_features"
"""Number of features expected in the input data."""

TREE_IMPLEMENTATION = "tree_implementation"
"""Which tree implementation to use. Values can be: gemm, tree-trav, perf_tree_trav."""

ONNX_OUTPUT_MODEL_NAME = "onnx_model_name"
"""For ONNX models we can set the name of the output model."""

ONNX_INITIAL_TYPES = "onnx_initial_types"
"""For ONNX models we can explicitly set the input types and shapes."""

ONNX_TARGET_OPSET = "onnx_target_opset"
"""For ONNX models we can set the target opset to use. 9 by default."""

CONTAINER = "container"
"""Whether to return the container for Sklearn API or just the model"""<|MERGE_RESOLUTION|>--- conflicted
+++ resolved
@@ -98,17 +98,16 @@
         from sklearn.svm import LinearSVC, SVC, NuSVC
 
         # Imputers
-<<<<<<< HEAD
+
         from sklearn.impute import SimpleImputer
-=======
-        from sklearn.impute import MissingIndicator
+
+        from sklearn.impute import MissingIndicator, SimpleImputer
 
         # MLP Models
         from sklearn.neural_network import MLPClassifier
 
         # Naive Bayes Models
         from sklearn.naive_bayes import BernoulliNB, GaussianNB, MultinomialNB
->>>>>>> 79ab1697
 
         # Preprocessing
         from sklearn.preprocessing import (
@@ -153,11 +152,8 @@
             NuSVC,
             SVC,
             # Imputers
-<<<<<<< HEAD
             SimpleImputer,
-=======
             MissingIndicator,
->>>>>>> 79ab1697
             # Preprocessing
             Binarizer,
             MaxAbsScaler,
