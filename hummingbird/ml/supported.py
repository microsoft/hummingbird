--- conflicted
+++ resolved
@@ -61,7 +61,7 @@
 """
 from collections import defaultdict
 
-<<<<<<< HEAD
+from .exceptions import MissingConverter
 from ._utils import (
     torch_installed,
     sklearn_installed,
@@ -70,10 +70,6 @@
     onnx_runtime_installed,
     tvm_installed,
 )
-=======
-from .exceptions import MissingConverter
-from ._utils import torch_installed, sklearn_installed, lightgbm_installed, xgboost_installed, onnx_runtime_installed
->>>>>>> 22703b45
 
 
 def _build_sklearn_operator_list():
