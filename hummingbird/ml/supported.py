# -------------------------------------------------------------------------
# Copyright (c) Microsoft Corporation. All rights reserved.
# Licensed under the MIT License. See License.txt in the project root for
# license information.
# --------------------------------------------------------------------------

"""
All operators, backends, and configurations settings supported in Hummingbird are registered here.

**Supported Backends**
PyTorch

**Supported Operators**
DecisionTreeClassifier,
<<<<<<< HEAD
RandomForestClassifier,
RandomForestRegressor,
GradientBoostingClassifier,
HistGradientBoostingClassifier,
GradientBoostingRegressor,
=======
DecisionTreeRegressor,
>>>>>>> 5be5158e
ExtraTreesClassifier,
ExtraTreesRegressor,
GradientBoostingClassifier,
GradientBoostingRegressor,
HistGradientBoostingClassifier,
RandomForestClassifier,
RandomForestRegressor,
LGBMClassifier,
LGBMRegressor,
XGBClassifier,
XGBRegressor

"""
from .exceptions import MissingConverter
from ._utils import sklearn_installed, lightgbm_installed, xgboost_installed

from xgboost import XGBClassifier, XGBRegressor
from lightgbm import LGBMClassifier, LGBMRegressor


def _build_sklearn_operator_list():
    """
    Put all suported Sklearn operators on a list.
    """
    if sklearn_installed():
        # Enable experimental to import HistGradientBoostingClassifier
        from sklearn.experimental import enable_hist_gradient_boosting

        # Tree-based models
        from sklearn.ensemble import (
<<<<<<< HEAD
            RandomForestClassifier,
            RandomForestRegressor,
            GradientBoostingClassifier,
            HistGradientBoostingClassifier,
            GradientBoostingRegressor,
=======
>>>>>>> 5be5158e
            ExtraTreesClassifier,
            ExtraTreesRegressor,
            GradientBoostingClassifier,
            GradientBoostingRegressor,
            HistGradientBoostingClassifier,
            RandomForestClassifier,
            RandomForestRegressor,
        )
        from sklearn.tree import DecisionTreeClassifier, DecisionTreeRegressor

        return [
            # Tree-methods
            DecisionTreeClassifier,
<<<<<<< HEAD
            RandomForestClassifier,
            RandomForestRegressor,
            GradientBoostingClassifier,
            HistGradientBoostingClassifier,
            GradientBoostingRegressor,
=======
            DecisionTreeRegressor,
>>>>>>> 5be5158e
            ExtraTreesClassifier,
            ExtraTreesRegressor,
            GradientBoostingClassifier,
            GradientBoostingRegressor,
            HistGradientBoostingClassifier,
            RandomForestClassifier,
            RandomForestRegressor,
        ]

    return None


def _build_xgboost_operator_list():
    """
    List all suported XGBoost (Sklearn API) operators.
    """
    if xgboost_installed():
        return [XGBClassifier, XGBRegressor]

    return None


def _build_lightgbm_operator_list():
    """
    List all suported LightGBM (Sklearn API) operators.
    """
    if lightgbm_installed:
        return [LGBMClassifier, LGBMRegressor]

    return None


def _build_backend_map():
    """
    The set of supported backends is defined here.
    """
    return {"pytorch"}


def _build_sklearn_api_operator_name_map():
    """
    Associate Sklearn with the operator class names.
    If two scikit-learn (API) models share a single name, it means they are equivalent in terms of conversion.
    """
    return {k: "Sklearn" + k.__name__ for k in sklearn_operator_list + xgb_operator_list + lgbm_operator_list if k is not None}


def get_sklearn_api_operator_name(model_type):
    """
    Get the operator name for the input model type in *scikit-learn API* format.

    Args:
        model_type: A scikit-learn model object (e.g., RandomForestClassifier)
                    or an object with scikit-learn API (e.g., LightGBM)

    Returns:
        A string which stands for the type of the input model in the Hummingbird conversion framework
    """
    if model_type not in sklearn_api_operator_name_map:
        raise MissingConverter("Unable to find converter for model type {}.".format(model_type))
    return sklearn_api_operator_name_map[model_type]


# Supported operators.
sklearn_operator_list = _build_sklearn_operator_list()
xgb_operator_list = _build_xgboost_operator_list()
lgbm_operator_list = _build_lightgbm_operator_list()
sklearn_api_operator_name_map = _build_sklearn_api_operator_name_map()


# Supported backends.
backend_map = _build_backend_map()


# Supported configurations settings accepted by Hummingbird are defined below.
N_FEATURES = "n_features"
"""Number of features expected in the input data."""

TREE_IMPLEMENTATION = "tree_implementation"
"""Which tree implementation to use. Values can be: gemm, tree-trav, perf_tree_trav."""<|MERGE_RESOLUTION|>--- conflicted
+++ resolved
@@ -12,15 +12,7 @@
 
 **Supported Operators**
 DecisionTreeClassifier,
-<<<<<<< HEAD
-RandomForestClassifier,
-RandomForestRegressor,
-GradientBoostingClassifier,
-HistGradientBoostingClassifier,
-GradientBoostingRegressor,
-=======
 DecisionTreeRegressor,
->>>>>>> 5be5158e
 ExtraTreesClassifier,
 ExtraTreesRegressor,
 GradientBoostingClassifier,
@@ -51,14 +43,6 @@
 
         # Tree-based models
         from sklearn.ensemble import (
-<<<<<<< HEAD
-            RandomForestClassifier,
-            RandomForestRegressor,
-            GradientBoostingClassifier,
-            HistGradientBoostingClassifier,
-            GradientBoostingRegressor,
-=======
->>>>>>> 5be5158e
             ExtraTreesClassifier,
             ExtraTreesRegressor,
             GradientBoostingClassifier,
@@ -72,15 +56,7 @@
         return [
             # Tree-methods
             DecisionTreeClassifier,
-<<<<<<< HEAD
-            RandomForestClassifier,
-            RandomForestRegressor,
-            GradientBoostingClassifier,
-            HistGradientBoostingClassifier,
-            GradientBoostingRegressor,
-=======
             DecisionTreeRegressor,
->>>>>>> 5be5158e
             ExtraTreesClassifier,
             ExtraTreesRegressor,
             GradientBoostingClassifier,
