--- conflicted
+++ resolved
@@ -74,10 +74,7 @@
 "Binarizer"
 "Cast",
 "Concat",
-<<<<<<< HEAD
 "FeatureVectorizer"
-=======
->>>>>>> abb07597
 "LabelEncoder",
 "LinearClassifier",
 "LinearRegressor",
@@ -299,10 +296,7 @@
             # Preprocessing
             "ArrayFeatureExtractor",
             "Binarizer",
-<<<<<<< HEAD
             "FeatureVectorizer",
-=======
->>>>>>> abb07597
             "LabelEncoder",
             "OneHotEncoder",
             "Normalizer",
