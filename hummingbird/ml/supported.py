--- conflicted
+++ resolved
@@ -31,12 +31,9 @@
 LogisticRegressionCV,
 MaxAbsScaler,
 MinMaxScaler,
-<<<<<<< HEAD
 MissingIndicator,
-=======
 MLPClassifier,
 MultinomialNB,
->>>>>>> 02aa0217
 Normalizer,
 OneHotEncoder,
 RandomForestClassifier,
@@ -99,16 +96,14 @@
         # SVM-based models
         from sklearn.svm import LinearSVC, SVC, NuSVC
 
-<<<<<<< HEAD
         # Imputers
         from sklearn.impute import MissingIndicator
-=======
+
         # MLP Models
         from sklearn.neural_network import MLPClassifier
 
         # Naive Bayes Models
         from sklearn.naive_bayes import BernoulliNB, GaussianNB, MultinomialNB
->>>>>>> 02aa0217
 
         # Preprocessing
         from sklearn.preprocessing import (
