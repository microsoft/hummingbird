# -------------------------------------------------------------------------
# Copyright (c) Microsoft Corporation. All rights reserved.
# Licensed under the MIT License. See License.txt in the project root for
# license information.
# --------------------------------------------------------------------------

"""
All custom model containers are listed here.
"""

from abc import ABC
import numpy as np
from onnxconverter_common.container import CommonSklearnModelContainer
import torch

from .operator_converters import constants
<<<<<<< HEAD
from ._utils import onnx_runtime_installed, tvm_installed
=======
from ._utils import onnx_runtime_installed
>>>>>>> a9b50f4d


class CommonONNXModelContainer(CommonSklearnModelContainer):
    """
    Common container for input ONNX operators.
    """

    def __init__(self, onnx_model):
        super(CommonONNXModelContainer, self).__init__(onnx_model)


def _get_device(model):
    """
    Convenient function used to get the runtime device for the model.
    """
    device = None
    if len(list(model.parameters())) > 0:
        device = next(model.parameters()).device  # Assuming we are using a single device for all parameters

    return device


class PyTorchBackendModel(torch.nn.Module):
    """
    Hummingbird model representing a converted pipeline.
    """

    def __init__(self, input_names, output_names, operator_map, operators, extra_config):
        """
        Args:
            input_names: The names of the input `onnxconverter_common.topology.Variable`s for this model
            output_names: The names of the output `onnxconverter_common.topology.Variable`s generated by this model
            operator_map: A dictionary of operator aliases and related PyTorch implementations
            operators: The list of operators (in a topological order) that will be executed by the model (in order)
            extra_config: Some additional custom configuration parameter
        """
        super(PyTorchBackendModel, self).__init__()
        self._input_names = input_names
        self._output_names = output_names
        self._operator_map = torch.nn.ModuleDict(operator_map)
        self._operators = operators

    def forward(self, *inputs):
        with torch.no_grad():
            inputs = [*inputs]
            variable_map = {}
            device = _get_device(self)

            # Maps data inputs to the expected variables.
            for i, input_name in enumerate(self._input_names):
                if type(inputs[i]) is np.ndarray:
                    inputs[i] = torch.from_numpy(inputs[i]).float()
                elif type(inputs[i]) is not torch.Tensor:
                    raise RuntimeError("Inputer tensor {} of not supported type {}".format(input_name, type(inputs[i])))
                if device != "cpu":
                    inputs[i] = inputs[i].to(device)
                variable_map[input_name] = inputs[i]

            # Evaluate all the operators in the topology by properly wiring inputs \ outputs
            for operator in self._operators:
                pytorch_op = self._operator_map[operator.full_name]
                pytorch_outputs = pytorch_op(*(variable_map[input] for input in operator.input_full_names))

                if len(operator.output_full_names) == 1:
                    variable_map[operator.output_full_names[0]] = pytorch_outputs
                else:
                    for i, output in enumerate(operator.output_full_names):
                        variable_map[output] = pytorch_outputs[i]

            # Prepare and return the output.
            if len(self._output_names) == 1:
                return variable_map[self._output_names[0]]
            else:
                return list(variable_map[output_name] for output_name in self._output_names)


class PyTorchTorchscriptSklearnContainer(ABC):
    """
    Base container for PyTorch and TorchScript models.
    The container allows to mirror the Sklearn API.
    """

    def __init__(self, model, extra_config={}):
        """
        Args:
            model: A pytorch or torchscript model
            extra_config: Some additional configuration parameter
        """
        self._model = model
        self._extra_config = extra_config

    @property
    def model(self):
        return self._model

    def to(self, device):
        """
        Set the target device for the model.

        Args:
            device: The target device.
        """
        self.model.to(device)


# PyTorch containers.
class PyTorchSklearnContainerTransformer(PyTorchTorchscriptSklearnContainer):
    """
    Container mirroring Sklearn transformers API.
    """

    def transform(self, *inputs):
        """
        Utility functions used to emulate the behavior of the Sklearn API.
        On data transformers it returns transformed output data
        """
        return self.model.forward(*inputs).cpu().numpy()


class PyTorchSklearnContainerRegression(PyTorchTorchscriptSklearnContainer):
    """
    Container mirroring Sklearn regressors API.
    """

    def __init__(self, model, extra_config={}, is_regression=True, is_anomaly_detection=False, **kwargs):
        super(PyTorchSklearnContainerRegression, self).__init__(model, extra_config)

        assert not (is_regression and is_anomaly_detection)

        self._is_regression = is_regression
        self._is_anomaly_detection = is_anomaly_detection

    def predict(self, *inputs):
        """
        Utility functions used to emulate the behavior of the Sklearn API.
        On regression returns the predicted values.
        On classification tasks returns the predicted class labels for the input data.
        On anomaly detection (e.g. isolation forest) returns the predicted classes (-1 or 1).
        """
        if self._is_regression:
            return self.model.forward(*inputs).cpu().numpy().flatten()
        elif self._is_anomaly_detection:
            return self.model.forward(*inputs)[0].cpu().numpy().flatten()
        else:
            return self.model.forward(*inputs)[0].cpu().numpy()


class PyTorchSklearnContainerClassification(PyTorchSklearnContainerRegression):
    """
    Container mirroring Sklearn classifiers API.
    """

    def __init__(self, model, extra_config={}):
        super(PyTorchSklearnContainerClassification, self).__init__(model, extra_config, is_regression=False)

    def predict_proba(self, *inputs):
        """
        Utility functions used to emulate the behavior of the Sklearn API.
        On classification tasks returns the probability estimates.
        """
        return self.model.forward(*inputs)[1].cpu().numpy()


class PyTorchSklearnContainerAnomalyDetection(PyTorchSklearnContainerRegression):
    """
    Container mirroring Sklearn anomaly detection API.
    """

    def __init__(self, model, extra_config={}):
        super(PyTorchSklearnContainerAnomalyDetection, self).__init__(
            model, extra_config, is_regression=False, is_anomaly_detection=True
        )

    def decision_function(self, *inputs):
        """
        Utility functions used to emulate the behavior of the Sklearn API.
        On anomaly detection (e.g. isolation forest) returns the decision function scores.
        """
        return self.model.forward(*inputs)[1].cpu().numpy().flatten()

    def score_samples(self, *inputs):
        """
        Utility functions used to emulate the behavior of the Sklearn API.
        On anomaly detection (e.g. isolation forest) returns the decision_function score plus offset_
        """
        return self.decision_function(*inputs) + self._extra_config[constants.OFFSET]


# TorchScript containers.
def _torchscript_wrapper(device, function, *inputs):
    """
    This function contains the code to enable predictions over torchscript models.
    It used to wrap pytorch container functions.
    """
    inputs = [*inputs]

    with torch.no_grad():
        # Maps data inputs to the expected type and device.
        for i in range(len(inputs)):
            if type(inputs[i]) is np.ndarray:
                inputs[i] = torch.from_numpy(inputs[i]).float()
            elif type(inputs[i]) is not torch.Tensor:
                raise RuntimeError("Inputer tensor {} of not supported type {}".format(i, type(inputs[i])))
            if device is not None:
                inputs[i] = inputs[i].to(device)
        return function(*inputs)


class TorchScriptSklearnContainerTransformer(PyTorchSklearnContainerTransformer):
    """
    Container mirroring Sklearn transformers API.
    """

    def transform(self, *inputs):
        device = _get_device(self.model)
        f = super(TorchScriptSklearnContainerTransformer, self).transform

        return _torchscript_wrapper(device, f, *inputs)


class TorchScriptSklearnContainerRegression(PyTorchSklearnContainerRegression):
    """
    Container mirroring Sklearn regressors API.
    """

    def predict(self, *inputs):
        device = _get_device(self.model)
        f = super(TorchScriptSklearnContainerRegression, self).predict

        return _torchscript_wrapper(device, f, *inputs)


class TorchScriptSklearnContainerClassification(PyTorchSklearnContainerClassification):
    """
    Container mirroring Sklearn classifiers API.
    """

    def predict_proba(self, *inputs):
        device = _get_device(self.model)
        f = super(TorchScriptSklearnContainerClassification, self).predict_proba

        return _torchscript_wrapper(device, f, *inputs)


class TorchScriptSklearnContainerAnomalyDetection(PyTorchSklearnContainerAnomalyDetection):
    """
    Container mirroring Sklearn anomaly detection API.
    """

    def predict(self, *inputs):
        device = _get_device(self.model)
        f = super(TorchScriptSklearnContainerAnomalyDetection, self).predict

        return _torchscript_wrapper(device, f, *inputs)

    def decision_function(self, *inputs):
        device = _get_device(self.model)
        f = super(TorchScriptSklearnContainerAnomalyDetection, self).decision_function

        return _torchscript_wrapper(device, f, *inputs)

    def score_samples(self, *inputs):
        device = _get_device(self.model)
        f = super(TorchScriptSklearnContainerAnomalyDetection, self).score_samples

        return _torchscript_wrapper(device, f, *inputs)


# ONNX containers.
class ONNXSklearnContainer(ABC):
    """
    Base container for ONNX models.
    The container allows to mirror the Sklearn API.
    """

    def __init__(self, model, extra_config={}):
        """
        Args:
            model: A ONNX model
            extra_config: Some additional configuration parameter
        """
        if onnx_runtime_installed():
            import onnxruntime as ort

<<<<<<< HEAD
        self.model = model
        self._extra_config = extra_config

        self.session = ort.InferenceSession(self.model.SerializeToString())
        self._output_names = [self.session.get_outputs()[i].name for i in range(len(self.session.get_outputs()))]
        self.input_names = [input.name for input in self.session.get_inputs()]

    def _get_named_inputs(self, *inputs):
=======
            self._model = model
            self._extra_config = extra_config

            self._session = ort.InferenceSession(self._model.SerializeToString())
            self._output_names = [self._session.get_outputs()[i].name for i in range(len(self._session.get_outputs()))]
            self.input_names = [input.name for input in self._session.get_inputs()]
        else:
            raise RuntimeError("ONNX Container requires ONNX runtime installed.")

    @property
    def model(self):
        return self._model

    def _get_named_inputs(self, *inputs):
        """
        Retrieve the inputs names from the session object.
        """
>>>>>>> a9b50f4d
        assert len(inputs) == len(self.input_names)

        named_inputs = {}

        for i in range(len(inputs)):
            named_inputs[self.input_names[i]] = inputs[i]

        return named_inputs


class ONNXSklearnContainerTransformer(ONNXSklearnContainer):
    """
    Container mirroring Sklearn transformers API.
    """

    def __init__(self, model, extra_config={}):
        super(ONNXSklearnContainerTransformer, self).__init__(model, extra_config)

        assert len(self._output_names) == 1

    def transform(self, *inputs):
        """
        Utility functions used to emulate the behavior of the Sklearn API.
        On data transformers it returns transformed output data
        """
        named_inputs = self._get_named_inputs(*inputs)

<<<<<<< HEAD
        return self.session.run(self._output_names, named_inputs)
=======
        return self._session.run(self._output_names, named_inputs)
>>>>>>> a9b50f4d


class ONNXSklearnContainerRegression(ONNXSklearnContainer):
    """
    Container mirroring Sklearn regressors API.
    """

    def __init__(self, model, extra_config={}, is_regression=True, is_anomaly_detection=False, **kwargs):
        super(ONNXSklearnContainerRegression, self).__init__(model, extra_config)

        assert not (is_regression and is_anomaly_detection)
        if is_regression:
            assert len(self._output_names) == 1

        self._is_regression = is_regression
        self._is_anomaly_detection = is_anomaly_detection

    def predict(self, *inputs):
        """
        Utility functions used to emulate the behavior of the Sklearn API.
        On regression returns the predicted values.
        On classification tasks returns the predicted class labels for the input data.
        On anomaly detection (e.g. isolation forest) returns the predicted classes (-1 or 1).
        """
        named_inputs = self._get_named_inputs(*inputs)

        if self._is_regression:
<<<<<<< HEAD
            return np.array(self.session.run(self._output_names, named_inputs))
        elif self._is_anomaly_detection:
            return np.array(self.session.run([self._output_names[0]], named_inputs))[0].flatten()
        else:
            return self.session.run([self._output_names[0]], named_inputs)[0]
=======
            return self._session.run(self._output_names, named_inputs)
        elif self._is_anomaly_detection:
            return np.array(self._session.run([self._output_names[0]], named_inputs))[0].flatten()
        else:
            return self._session.run([self._output_names[0]], named_inputs)[0]
>>>>>>> a9b50f4d


class ONNXSklearnContainerClassification(ONNXSklearnContainerRegression):
    """
    Container mirroring Sklearn classifiers API.
    """

    def __init__(self, model, extra_config={}):
        super(ONNXSklearnContainerClassification, self).__init__(model, extra_config, is_regression=False)

        assert len(self._output_names) == 2

    def predict_proba(self, *inputs):
        """
        Utility functions used to emulate the behavior of the Sklearn API.
        On classification tasks returns the probability estimates.
        """
        named_inputs = self._get_named_inputs(*inputs)

<<<<<<< HEAD
        return self.session.run([self._output_names[1]], named_inputs)[0]
=======
        return self._session.run([self._output_names[1]], named_inputs)[0]
>>>>>>> a9b50f4d


class ONNXSklearnContainerAnomalyDetection(ONNXSklearnContainerRegression):
    """
    Container mirroring Sklearn anomaly detection API.
    """

    def __init__(self, model, extra_config={}):
        super(ONNXSklearnContainerAnomalyDetection, self).__init__(
            model, extra_config, is_regression=False, is_anomaly_detection=True
        )

        assert len(self._output_names) == 2

    def decision_function(self, *inputs):
        """
        Utility functions used to emulate the behavior of the Sklearn API.
        On anomaly detection (e.g. isolation forest) returns the decision function scores.
        """
        named_inputs = self._get_named_inputs(*inputs)

<<<<<<< HEAD
        return np.array(self.session.run([self._output_names[1]], named_inputs)[0]).flatten()

    def score_samples(self, *inputs):
        """
        Utility functions used to emulate the behavior of the Sklearn API.
        On anomaly detection (e.g. isolation forest) returns the decision_function score plus offset_
        """
        return self.decision_function(*inputs) + self._extra_config[constants.OFFSET]


# TVM containers.
class TVMSklearnContainer(ABC):
    """
    Base container for TVM models.
    The container allows to mirror the Sklearn API.
    """

    def __init__(self, model, extra_config={}):
        """
        Args:
            model: A TVM model
            extra_config: Some additional configuration parameter
        """
        assert tvm_installed()
        import tvm

        self._model = model
        self._extra_config = extra_config

        self._to_tvm_tensor = lambda x: tvm.nd.array(x, self._extra_config[constants.TVM_CONTEXT])

    @property
    def model(self):
        return self._model


class TVMSklearnContainerTransformer(TVMSklearnContainer):
    """
    Container mirroring Sklearn transformers API.
    """

    def transform(self, *inputs):
        """
        Utility functions used to emulate the behavior of the Sklearn API.
        On data transformers it returns transformed output data
        """
        self.model.run(input=self._to_tvm_tensor(*inputs))
        return self.model.get_output(0).asnumpy()


class TVMSklearnContainerRegression(TVMSklearnContainer):
    """
    Container mirroring Sklearn regressors API.
    """

    def __init__(self, model, extra_config={}, is_regression=True, is_anomaly_detection=False, **kwargs):
        super(TVMSklearnContainerRegression, self).__init__(model, extra_config)

        assert not (is_regression and is_anomaly_detection)

        self._is_regression = is_regression
        self._is_anomaly_detection = is_anomaly_detection

    def predict(self, *inputs):
        """
        Utility functions used to emulate the behavior of the Sklearn API.
        On regression returns the predicted values.
        On classification tasks returns the predicted class labels for the input data.
        On anomaly detection (e.g. isolation forest) returns the predicted classes (-1 or 1).
        """
        # np_data = data.to_numpy() if not isinstance(data,np.ndarray) else data
        if self._is_regression or self._is_anomaly_detection:
            self.model.run(input=self._to_tvm_tensor(*inputs))
            return self.model.get_output(0).asnumpy().flatten()
        else:
            self.model.run(input=self._to_tvm_tensor(*inputs))
            return self.model.get_output(0).asnumpy()


class TVMSklearnContainerClassification(TVMSklearnContainerRegression):
    """
    Container mirroring Sklearn classifiers API.
    """

    def __init__(self, model, extra_config={}):
        super(TVMSklearnContainerClassification, self).__init__(model, extra_config, is_regression=False)

    def predict_proba(self, *inputs):
        """
        Utility functions used to emulate the behavior of the Sklearn API.
        On classification tasks returns the probability estimates.
        """
        self.model.run(input=self._to_tvm_tensor(*inputs))
        return self.model.get_output(1).asnumpy()


class TVMSklearnContainerAnomalyDetection(TVMSklearnContainerRegression):
    """
    Container mirroring Sklearn anomaly detection API.
    """

    def __init__(self, model, extra_config={}):
        super(TVMSklearnContainerAnomalyDetection, self).__init__(
            model, extra_config, is_regression=False, is_anomaly_detection=True
        )

    def decision_function(self, *inputs):
        """
        Utility functions used to emulate the behavior of the Sklearn API.
        On anomaly detection (e.g. isolation forest) returns the decision function scores.
        """
        self.model.run(input=self._to_tvm_tensor(*inputs))
        return self.model.get_output(1).asnumpy()
=======
        return np.array(self._session.run([self._output_names[1]], named_inputs)[0]).flatten()
>>>>>>> a9b50f4d

    def score_samples(self, *inputs):
        """
        Utility functions used to emulate the behavior of the Sklearn API.
        On anomaly detection (e.g. isolation forest) returns the decision_function score plus offset_
        """
<<<<<<< HEAD
        self.model.run(input=self._to_tvm_tensor(*inputs))
        return self.decision_function(inputs) + self._extra_config[constants.OFFSET]
=======
        return self.decision_function(*inputs) + self._extra_config[constants.OFFSET]
>>>>>>> a9b50f4d
<|MERGE_RESOLUTION|>--- conflicted
+++ resolved
@@ -14,11 +14,7 @@
 import torch
 
 from .operator_converters import constants
-<<<<<<< HEAD
 from ._utils import onnx_runtime_installed, tvm_installed
-=======
-from ._utils import onnx_runtime_installed
->>>>>>> a9b50f4d
 
 
 class CommonONNXModelContainer(CommonSklearnModelContainer):
@@ -303,16 +299,6 @@
         if onnx_runtime_installed():
             import onnxruntime as ort
 
-<<<<<<< HEAD
-        self.model = model
-        self._extra_config = extra_config
-
-        self.session = ort.InferenceSession(self.model.SerializeToString())
-        self._output_names = [self.session.get_outputs()[i].name for i in range(len(self.session.get_outputs()))]
-        self.input_names = [input.name for input in self.session.get_inputs()]
-
-    def _get_named_inputs(self, *inputs):
-=======
             self._model = model
             self._extra_config = extra_config
 
@@ -330,7 +316,6 @@
         """
         Retrieve the inputs names from the session object.
         """
->>>>>>> a9b50f4d
         assert len(inputs) == len(self.input_names)
 
         named_inputs = {}
@@ -358,11 +343,7 @@
         """
         named_inputs = self._get_named_inputs(*inputs)
 
-<<<<<<< HEAD
-        return self.session.run(self._output_names, named_inputs)
-=======
         return self._session.run(self._output_names, named_inputs)
->>>>>>> a9b50f4d
 
 
 class ONNXSklearnContainerRegression(ONNXSklearnContainer):
@@ -390,19 +371,11 @@
         named_inputs = self._get_named_inputs(*inputs)
 
         if self._is_regression:
-<<<<<<< HEAD
-            return np.array(self.session.run(self._output_names, named_inputs))
-        elif self._is_anomaly_detection:
-            return np.array(self.session.run([self._output_names[0]], named_inputs))[0].flatten()
-        else:
-            return self.session.run([self._output_names[0]], named_inputs)[0]
-=======
             return self._session.run(self._output_names, named_inputs)
         elif self._is_anomaly_detection:
             return np.array(self._session.run([self._output_names[0]], named_inputs))[0].flatten()
         else:
             return self._session.run([self._output_names[0]], named_inputs)[0]
->>>>>>> a9b50f4d
 
 
 class ONNXSklearnContainerClassification(ONNXSklearnContainerRegression):
@@ -422,11 +395,7 @@
         """
         named_inputs = self._get_named_inputs(*inputs)
 
-<<<<<<< HEAD
-        return self.session.run([self._output_names[1]], named_inputs)[0]
-=======
         return self._session.run([self._output_names[1]], named_inputs)[0]
->>>>>>> a9b50f4d
 
 
 class ONNXSklearnContainerAnomalyDetection(ONNXSklearnContainerRegression):
@@ -448,8 +417,7 @@
         """
         named_inputs = self._get_named_inputs(*inputs)
 
-<<<<<<< HEAD
-        return np.array(self.session.run([self._output_names[1]], named_inputs)[0]).flatten()
+        return np.array(self._session.run([self._output_names[1]], named_inputs)[0]).flatten()
 
     def score_samples(self, *inputs):
         """
@@ -562,18 +530,11 @@
         """
         self.model.run(input=self._to_tvm_tensor(*inputs))
         return self.model.get_output(1).asnumpy()
-=======
-        return np.array(self._session.run([self._output_names[1]], named_inputs)[0]).flatten()
->>>>>>> a9b50f4d
 
     def score_samples(self, *inputs):
         """
         Utility functions used to emulate the behavior of the Sklearn API.
         On anomaly detection (e.g. isolation forest) returns the decision_function score plus offset_
         """
-<<<<<<< HEAD
         self.model.run(input=self._to_tvm_tensor(*inputs))
-        return self.decision_function(inputs) + self._extra_config[constants.OFFSET]
-=======
-        return self.decision_function(*inputs) + self._extra_config[constants.OFFSET]
->>>>>>> a9b50f4d
+        return self.decision_function(inputs) + self._extra_config[constants.OFFSET]