--- conflicted
+++ resolved
@@ -21,17 +21,10 @@
 from sklearn.compose import ColumnTransformer
 from sklearn.preprocessing import OneHotEncoder
 
-<<<<<<< HEAD
-from ._container import CommonONNXModelContainer
-from ._utils import sklearn_installed
-from .operator_converters import constants
-from .supported import get_sklearn_api_operator_name, get_onnxml_api_operator_name
-=======
 from ._container import CommonONNXModelContainer, CommonSparkMLModelContainer
 from ._utils import sklearn_installed, sparkml_installed
 from .operator_converters import constants
 from .supported import get_sklearn_api_operator_name, get_onnxml_api_operator_name, get_sparkml_api_operator_name
->>>>>>> b775cbae
 
 do_not_merge_columns = tuple(filter(lambda op: op is not None, [OneHotEncoder, ColumnTransformer]))
 
@@ -60,67 +53,12 @@
     scope = topology.declare_scope("__root__")
 
     # Declare input variables.
-<<<<<<< HEAD
-    inputs = []
-    n_inputs = extra_config[constants.N_INPUTS] if constants.N_INPUTS in extra_config else 1
-    if constants.TEST_INPUT in extra_config:
-        assert n_inputs == len(extra_config[constants.INPUT_NAMES]) if constants.INPUT_NAMES in extra_config else True
-
-        from onnxconverter_common.data_types import FloatTensorType, DoubleTensorType, Int32TensorType, Int64TensorType
-
-        test_input = extra_config[constants.TEST_INPUT] if n_inputs > 1 else [extra_config[constants.TEST_INPUT]]
-        for i in range(n_inputs):
-            input = test_input[i]
-            input_name = (
-                extra_config[constants.INPUT_NAMES][i] if constants.INPUT_NAMES in extra_config else "input_{}".format(i)
-            )
-            if input.dtype == np.float32:
-                input_type = FloatTensorType(input.shape)
-            elif input.dtype == np.float64:
-                input_type = DoubleTensorType(input.shape)
-            elif input.dtype == np.int32:
-                input_type = Int32TensorType(input.shape)
-            elif input.dtype == np.int64:
-                input_type = Int64TensorType(input.shape)
-            else:
-                raise NotImplementedError(
-                    "Type {} not supported. Please fill an issue on https://github.com/microsoft/hummingbird/.".format(
-                        type(input.dtype)
-                    )
-                )
-            inputs.append(scope.declare_local_variable(input_name, type=input_type))
-    else:
-        # We have no information on the input. Sklearn always gets as input a single dataframe,
-        # therefore by default we start with a single `input` variable
-        assert len(constants.INPUT_NAMES) == 1 if constants.INPUT_NAMES in extra_config else True
-
-        input_name = extra_config[constants.INPUT_NAMES][0] if constants.INPUT_NAMES in extra_config else "input"
-        inputs.append(scope.declare_local_variable(input_name))
-
-    # The object raw_model_container is a part of the topology we're going to return.
-    # We use it to store the inputs of the scikit-learn's computational graph.
-    for variable in inputs:
-        raw_model_container.add_input(variable)
-=======
     inputs = _declare_input_variables(scope, raw_model_container, extra_config)
->>>>>>> b775cbae
 
     # Parse the input scikit-learn model into its scope with the topology.
     # Get the outputs of the model.
     outputs = _parse_sklearn_api(scope, model, inputs)
 
-<<<<<<< HEAD
-    # Use the output names specified by the user, if any
-    if constants.OUTPUT_NAMES in extra_config:
-        assert len(extra_config[constants.OUTPUT_NAMES]) == len(outputs)
-        for i in range(len(outputs)):
-            outputs[i].raw_name = extra_config[constants.OUTPUT_NAMES][i]
-
-    # The object raw_model_container is a part of the topology we're going to return.
-    # We use it to store the outputs of the scikit-learn's computational graph.
-    for variable in outputs:
-        raw_model_container.add_output(variable)
-=======
     # Declare output variables.
     _declare_output_variables(raw_model_container, extra_config, outputs)
 
@@ -159,7 +97,6 @@
 
     # Declare output variables.
     _declare_output_variables(raw_model_container, extra_config, current_op_outputs)
->>>>>>> b775cbae
 
     return topology
 
