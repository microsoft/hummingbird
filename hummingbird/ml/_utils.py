--- conflicted
+++ resolved
@@ -170,23 +170,19 @@
         return False
     return True
 
-
-<<<<<<< HEAD
-def prophet_installed():
-    """
-    Checks that *Prophet* is available.
-    """
-    try:
-        from prophet import Prophet
-    except ImportError:
-        return False
-    return True
-=======
 def assert_pandas_installed():
     assert pandas_installed()
->>>>>>> 0c9a71e3
-
-
+
+def prophet_installed():
+    """
+    Checks that *Prophet* is available.
+    """
+    try:
+        from prophet import Prophet
+    except ImportError:
+        return False
+    return True
+  
 def is_pandas_dataframe(df):
     import pandas as pd
 
