--- conflicted
+++ resolved
@@ -100,7 +100,6 @@
     return True
 
 
-<<<<<<< HEAD
 def tvm_installed():
     """
     Checks that *TVM* is available.
@@ -108,14 +107,17 @@
     try:
         import tvm
         from tvm import relay
-=======
+    except ImportError:
+        return False
+    return True
+
+
 def pandas_installed():
     """
     Checks that *Pandas* is available.
     """
     try:
         import pandas
->>>>>>> 22703b45
     except ImportError:
         return False
     return True
