<!doctype html>
<html lang="en">
<head>
<meta charset="utf-8">
<meta name="viewport" content="width=device-width, initial-scale=1, minimum-scale=1" />
<meta name="generator" content="pdoc 0.8.1" />
<title>hummingbird.ml.convert API documentation</title>
<meta name="description" content="Hummingbird main (converters) API." />
<link href='https://cdnjs.cloudflare.com/ajax/libs/normalize/8.0.0/normalize.min.css' rel='stylesheet'>
<link href='https://cdnjs.cloudflare.com/ajax/libs/10up-sanitize.css/8.0.0/sanitize.min.css' rel='stylesheet'>
<link href="https://cdnjs.cloudflare.com/ajax/libs/highlight.js/9.12.0/styles/github.min.css" rel="stylesheet">
<style>.flex{display:flex !important}body{line-height:1.5em}#content{padding:20px}#sidebar{padding:30px;overflow:hidden}#sidebar > *:last-child{margin-bottom:2cm}.http-server-breadcrumbs{font-size:130%;margin:0 0 15px 0}#footer{font-size:.75em;padding:5px 30px;border-top:1px solid #ddd;text-align:right}#footer p{margin:0 0 0 1em;display:inline-block}#footer p:last-child{margin-right:30px}h1,h2,h3,h4,h5{font-weight:300}h1{font-size:2.5em;line-height:1.1em}h2{font-size:1.75em;margin:1em 0 .50em 0}h3{font-size:1.4em;margin:25px 0 10px 0}h4{margin:0;font-size:105%}a{color:#058;text-decoration:none;transition:color .3s ease-in-out}a:hover{color:#e82}.title code{font-weight:bold}h2[id^="header-"]{margin-top:2em}.ident{color:#900}pre code{background:#f8f8f8;font-size:.8em;line-height:1.4em}code{background:#f2f2f1;padding:1px 4px;overflow-wrap:break-word}h1 code{background:transparent}pre{background:#f8f8f8;border:0;border-top:1px solid #ccc;border-bottom:1px solid #ccc;margin:1em 0;padding:1ex}#http-server-module-list{display:flex;flex-flow:column}#http-server-module-list div{display:flex}#http-server-module-list dt{min-width:10%}#http-server-module-list p{margin-top:0}.toc ul,#index{list-style-type:none;margin:0;padding:0}#index code{background:transparent}#index h3{border-bottom:1px solid #ddd}#index ul{padding:0}#index h4{margin-top:.6em;font-weight:bold}@media (min-width:200ex){#index .two-column{column-count:2}}@media (min-width:300ex){#index .two-column{column-count:3}}dl{margin-bottom:2em}dl dl:last-child{margin-bottom:4em}dd{margin:0 0 1em 3em}#header-classes + dl > dd{margin-bottom:3em}dd dd{margin-left:2em}dd p{margin:10px 0}.name{background:#eee;font-weight:bold;font-size:.85em;padding:5px 10px;display:inline-block;min-width:40%}.name:hover{background:#e0e0e0}.name > span:first-child{white-space:nowrap}.name.class > span:nth-child(2){margin-left:.4em}.inherited{color:#999;border-left:5px solid #eee;padding-left:1em}.inheritance em{font-style:normal;font-weight:bold}.desc h2{font-weight:400;font-size:1.25em}.desc h3{font-size:1em}.desc dt code{background:inherit}.source summary,.git-link-div{color:#666;text-align:right;font-weight:400;font-size:.8em;text-transform:uppercase}.source summary > *{white-space:nowrap;cursor:pointer}.git-link{color:inherit;margin-left:1em}.source pre{max-height:500px;overflow:auto;margin:0}.source pre code{font-size:12px;overflow:visible}.hlist{list-style:none}.hlist li{display:inline}.hlist li:after{content:',\2002'}.hlist li:last-child:after{content:none}.hlist .hlist{display:inline;padding-left:1em}img{max-width:100%}.admonition{padding:.1em .5em;margin-bottom:1em}.admonition-title{font-weight:bold}.admonition.note,.admonition.info,.admonition.important{background:#aef}.admonition.todo,.admonition.versionadded,.admonition.tip,.admonition.hint{background:#dfd}.admonition.warning,.admonition.versionchanged,.admonition.deprecated{background:#fd4}.admonition.error,.admonition.danger,.admonition.caution{background:lightpink}</style>
<style media="screen and (min-width: 700px)">@media screen and (min-width:700px){#sidebar{width:30%;height:100vh;overflow:auto;position:sticky;top:0}#content{width:70%;max-width:100ch;padding:3em 4em;border-left:1px solid #ddd}pre code{font-size:1em}.item .name{font-size:1em}main{display:flex;flex-direction:row-reverse;justify-content:flex-end}.toc ul ul,#index ul{padding-left:1.5em}.toc > ul > li{margin-top:.5em}}</style>
<style media="print">@media print{#sidebar h1{page-break-before:always}.source{display:none}}@media print{*{background:transparent !important;color:#000 !important;box-shadow:none !important;text-shadow:none !important}a[href]:after{content:" (" attr(href) ")";font-size:90%}a[href][title]:after{content:none}abbr[title]:after{content:" (" attr(title) ")"}.ir a:after,a[href^="javascript:"]:after,a[href^="#"]:after{content:""}pre,blockquote{border:1px solid #999;page-break-inside:avoid}thead{display:table-header-group}tr,img{page-break-inside:avoid}img{max-width:100% !important}@page{margin:0.5cm}p,h2,h3{orphans:3;widows:3}h1,h2,h3,h4,h5,h6{page-break-after:avoid}}</style>
<style>.homelink{display:block;font-size:2em;font-weight:bold;color:#555;padding-bottom:.5em;border-bottom:1px solid silver}.homelink:hover{color:inherit}.homelink img{max-width:20%;max-height:5em;margin:auto;margin-bottom:.3em}</style>
<link rel="canonical" href="https://pdoc3.github.io/pdoc/doc/hummingbird/ml/convert.html">
<link rel="icon" href="https://pdoc.github.io/pdoc/logo.png">
</head>
<body>
<main>
<article id="content">
<header>
<h1 class="title">Module <code>hummingbird.ml.convert</code></h1>
</header>
<section id="section-intro">
<p>Hummingbird main (converters) API.</p>
<details class="source">
<summary>
<span>Expand source code</span>
</summary>
<pre><code class="python"># -------------------------------------------------------------------------
# Copyright (c) Microsoft Corporation. All rights reserved.
# Licensed under the MIT License. See License.txt in the project root for
# license information.
# --------------------------------------------------------------------------

&#34;&#34;&#34;
Hummingbird main (converters) API.
&#34;&#34;&#34;
from copy import deepcopy
import numpy as np

from onnxconverter_common.registration import get_converter
from onnxconverter_common.optimizer import LinkedNode, _topological_sort

from .exceptions import MissingBackend
from ._parse import parse_sklearn_api_model
from .supported import backends
from ._utils import torch_installed, lightgbm_installed, xgboost_installed, onnx_installed
from . import constants

# Invoke the registration of all our converters.
from . import operator_converters  # noqa

# Set up the converter dispatcher.
from .supported import xgb_operator_list  # noqa
from .supported import lgbm_operator_list  # noqa


def _is_onnx_model(model):
    &#34;&#34;&#34;
    Function returning whether the input model is an ONNX model or not.
    &#34;&#34;&#34;
    return &#34;onnx&#34; in model.__module__ and &#34;graph&#34; in dir(model)


def _supported_backend_check(backend):
    &#34;&#34;&#34;
    Function used to check whether the specified backend is supported or not.
    &#34;&#34;&#34;
    if backend not in backends:
        raise MissingBackend(&#34;Backend: {}&#34;.format(backend))


def _supported_model_format_backend_mapping_check(model, backend):
    &#34;&#34;&#34;
    Function used to check whether the specified backend/input model format is supported or not.
    &#34;&#34;&#34;
    if _is_onnx_model(model):
        assert onnx_installed()
        import onnx

        if not backend == onnx.__name__:
            raise RuntimeError(&#34;Hummingbird currently support conversion of ONNX(-ML) models only into ONNX.&#34;)
    else:
        assert torch_installed()
        import torch

        if not backend == torch.__name__:
            raise RuntimeError(
                &#34;Hummingbird currently support conversion of XGBoost / LightGBM / Sklearn models only into PyTorch.&#34;
            )


def _convert_sklearn(model, test_input=None, extra_config={}):
    &#34;&#34;&#34;
    This function converts the specified *scikit-learn* (API) model into its [PyTorch] counterpart.
    The supported operators can be found at `hummingbird.supported`.
    [PyTorch]: https://pytorch.org/

    Args:
        model: A scikit-learn model
        test_input: some input data used to trace the model execution
        extra_config: Extra configurations to be used by the individual operator converters.
                      The set of supported extra configurations can be found at `hummingbird.ml.supported`

    Examples:
        &gt;&gt;&gt; pytorch_model = _convert_sklearn(sklearn_model)

    Returns:
        A model implemented in *PyTorch*, which is equivalent to the input *scikit-learn* model
    &#34;&#34;&#34;
    assert model is not None
    assert torch_installed(), &#34;To use Hummingbird you need to install torch.&#34;

    from .ir_converters.topology import convert as topology_converter

    # Parse scikit-learn model as our internal data structure (i.e., Topology)
    # We modify the scikit learn model during translation.
    model = deepcopy(model)
    topology = parse_sklearn_api_model(model)

    # Convert the Topology object into a PyTorch model.
    hb_model = topology_converter(topology, extra_config=extra_config)
    return hb_model


def _convert_lightgbm(model, test_input=None, extra_config={}):
    &#34;&#34;&#34;
    This function is used to generate a [PyTorch] model from a given input [LightGBM] model.
    [LightGBM]: https://lightgbm.readthedocs.io/
    [PyTorch]: https://pytorch.org/

    Args:
        model: A LightGBM model (trained using the scikit-learn API)
        test_input: Some input data that will be used to trace the model execution
        extra_config: Extra configurations to be used by the individual operator converters.
                      The set of supported extra configurations can be found at `hummingbird.ml.supported`

    Examples:
        &gt;&gt;&gt; pytorch_model = _convert_lightgbm(lgbm_model)

    Returns:
        A *PyTorch* model which is equivalent to the input *LightGBM* model
    &#34;&#34;&#34;
    assert lightgbm_installed(), &#34;To convert LightGBM models you need to instal LightGBM.&#34;

    return _convert_sklearn(model, test_input, extra_config)


def _convert_xgboost(model, test_input, extra_config={}):
    &#34;&#34;&#34;
    This function is used to generate a [PyTorch] model from a given input [XGBoost] model.
    [PyTorch]: https://pytorch.org/
    [XGBoost]: https://xgboost.readthedocs.io/

    Args:
        model: A XGBoost model (trained using the scikit-learn API)
        test_input: Some input data used to trace the model execution
        extra_config: Extra configurations to be used by the individual operator converters.
                      The set of supported extra configurations can be found at `hummingbird.ml.supported`

    Examples:
        &gt;&gt;&gt; pytorch_model = _convert_xgboost(xgb_model, [], extra_config={&#34;n_features&#34;:200})

    Returns:
        A *PyTorch* model which is equivalent to the input *XGBoost* model
    &#34;&#34;&#34;
    assert xgboost_installed(), &#34;To convert XGboost models you need to instal XGBoost.&#34;

    # XGBoostRegressor and Classifier have different APIs for extracting the number of features.
    # In the former case we need to infer them from the test_input.
    if constants.N_FEATURES not in extra_config:
        if &#34;_features_count&#34; in dir(model):
            extra_config[constants.N_FEATURES] = model._features_count
        elif test_input is not None:
            if type(test_input) is np.ndarray and len(test_input.shape) == 2:
                extra_config[constants.N_FEATURES] = test_input.shape[1]
            else:
                raise RuntimeError(
                    &#34;XGBoost converter is not able to infer the number of input features.\
                        Apparently test_input is not an ndarray. \
                        Please fill an issue at https://github.com/microsoft/hummingbird/.&#34;
                )
        else:
            raise RuntimeError(
                &#34;XGBoost converter is not able to infer the number of input features.\
                    Please pass some test_input to the converter.&#34;
            )
    return _convert_sklearn(model, test_input, extra_config)


def _convert_onnxml(model, test_input=None, extra_config={}):
    &#34;&#34;&#34;
    This function converts the specified [ONNX-ML] model into its [ONNX] counterpart.
    The supported operators can be found at `hummingbird.ml.supported`.
    [ONNX-ML]: https://github.com/onnx/onnx/blob/master/docs/Operators-ml.md
    [ONNX]: https://github.com/onnx/onnx/blob/master/docs/Operators.md

    Args:
        model: A model containing ONNX-ML operators
        test_input: Some input data used to trace the model execution
        extra_config: Extra configurations to be used by the individual operator converters.
                      The set of supported extra configurations can be found at `hummingbird.ml.supported`

    Examples:
        extra_config = {}
        extra_config[&#34;initial_types&#34;] =[(&#39;input&#39;, FloatTensorType([1, 20])]
        &gt;&gt;&gt; onnx_model = _convert_onnxml(onnx_ml_model, None, extra_config)

    Returns:
        A model containing only *ONNX* operators. The mode is equivalent to the input *ONNX-ML* model
    &#34;&#34;&#34;
    assert model is not None
    assert torch_installed(), &#34;To use Hummingbird you need to install torch.&#34;
    assert onnx_installed(), &#34;To use the onnxml converter you need to install onnx and onnxruntime.&#34;

    output_model_name = initial_types = input_names = output_names = None
    target_opset = 9

    assert (
        test_input is not None or initial_types is not None
    ), &#34;Cannot generate test input data. Either pass some input data or the initial_types&#34;

    from .ir_converters.linked_node import convert as linked_node_converter

    # We modify the model during translation.
    model = deepcopy(model)

    # Parse an ONNX-ML model into our internal data structure (i.e., LinkedNode)
    graph = model.graph
    input_names = input_names if input_names is not None else [in_.name for in_ in graph.input]
    inputs = [in_ for in_ in graph.input if in_.name in input_names]

    assert len(inputs) &gt; 0, &#34;Provided input name does not match with any model&#39;s input.&#34;
    assert len(inputs) == 1, &#34;Hummingbird currently do not support models with more than 1 input.&#34;
    assert initial_types is None or len(initial_types) == 1, &#34;len(initial_types) {} differs from len(inputs) {}.&#34;.format(
        len(initial_types), len(inputs)
    )

    if output_names is None:
        output_names = [] if graph.output is None else [o_.name for o_ in graph.output]

    if test_input is None:
        assert (
            not initial_types[0][1].shape is None
        ), &#34;Cannot generate test input data. Initial_types do not contain shape information.&#34;
        assert len(initial_types[0][1].shape) == 2, &#34;Hummingbird currently support only inputs with len(shape) == 2.&#34;

        from onnxconverter_common.data_types import FloatTensorType, Int32TensorType

        test_input = np.random.rand(initial_types[0][1].shape[0], initial_types[0][1].shape[1])
        if type(initial_types[0][1]) is FloatTensorType:
            test_input = np.array(test_input, dtype=np.float32)
        elif type(initial_types[0][1]) is Int32TensorType:
            test_input = np.array(test_input, dtype=np.int32)
        else:
            raise RuntimeError(
                &#34;Type {} not supported. Please fill an issue on https://github.com/microsoft/hummingbird/.&#34;.format(
                    type(initial_types[0][1])
                )
            )

    onnx_ir = LinkedNode.build_from_onnx(
        graph.node, [], [in_.name for in_ in graph.input], output_names, [init_ for init_ in graph.initializer]
    )

    # Convert the input onnx_ir object into ONNX. The outcome is a model containing only ONNX operators.
    onnx_model = linked_node_converter(
        onnx_ir, inputs, graph.initializer, output_names, test_input, output_model_name, target_opset, extra_config
    )
    return onnx_model


def convert(model, backend, test_input=None, extra_config={}):
    &#34;&#34;&#34;
    This function converts the specified input *model* into an implementation targeting *backend*.
<<<<<<< HEAD
    *Convert* supports [Sklearn], [LightGBM], [XGBoost] and [ONNX] models.
    For *LightGBM* and *XGBoost currently only the Sklarn API is supported.
=======
    *Convert* supports [Sklearn], [LightGBM] and [XGBoost] models.
    For *LightGBM* and *XGBoost currently only the Sklearn API is supported.
>>>>>>> 1311cf22
    The detailed list of models and backends can be found at `hummingbird.supported`.
    [Sklearn]: https://scikit-learn.org/
    [LightGBM]: https://lightgbm.readthedocs.io/
    [XGBoost]: https://xgboost.readthedocs.io/
    [ONNX]: https://onnx.ai/

    Args:
        model: An input model
        backend: The target for the conversion
        test_input: some input data used to trace the model execution
        extra_config: Extra configurations to be used by the individual operator converters.
                      The set of supported extra configurations can be found at `hummingbird.supported_configurations`

    Examples:
        &gt;&gt;&gt; pytorch_model = convert(sklearn_model,`torch`)

    Returns:
        A model implemented in *backend*, which is equivalent to the input model
    &#34;&#34;&#34;
    assert model is not None

    backend = backend.lower()
    _supported_backend_check(backend)
    _supported_model_format_backend_mapping_check(model, backend)

    if type(model) in xgb_operator_list:
        return _convert_xgboost(model, test_input, extra_config)

    if type(model) in lgbm_operator_list:
        return _convert_lightgbm(model, test_input, extra_config)

    if _is_onnx_model(model):
        return _convert_onnxml(model, test_input, extra_config)

    return _convert_sklearn(model, test_input, extra_config)</code></pre>
</details>
</section>
<section>
</section>
<section>
</section>
<section>
<h2 class="section-title" id="header-functions">Functions</h2>
<dl>
<dt id="hummingbird.ml.convert.convert"><code class="name flex">
<span>def <span class="ident">convert</span></span>(<span>model, backend, test_input=None, extra_config={})</span>
</code></dt>
<dd>
<div class="desc"><p>This function converts the specified input <em>model</em> into an implementation targeting <em>backend</em>.
<<<<<<< HEAD
<em>Convert</em> supports <a href="https://scikit-learn.org/">Sklearn</a>, <a href="https://lightgbm.readthedocs.io/">LightGBM</a>, <a href="https://xgboost.readthedocs.io/">XGBoost</a> and <a href="https://onnx.ai/">ONNX</a> models.
For <em>LightGBM</em> and *XGBoost currently only the Sklarn API is supported.
=======
<em>Convert</em> supports <a href="https://scikit-learn.org/">Sklearn</a>, <a href="https://lightgbm.readthedocs.io/">LightGBM</a> and <a href="https://xgboost.readthedocs.io/">XGBoost</a> models.
For <em>LightGBM</em> and *XGBoost currently only the Sklearn API is supported.
>>>>>>> 1311cf22
The detailed list of models and backends can be found at <code>hummingbird.supported</code>.</p>
<h2 id="args">Args</h2>
<dl>
<dt><strong><code>model</code></strong></dt>
<dd>An input model</dd>
<dt><strong><code>backend</code></strong></dt>
<dd>The target for the conversion</dd>
<dt><strong><code>test_input</code></strong></dt>
<dd>some input data used to trace the model execution</dd>
<dt><strong><code>extra_config</code></strong></dt>
<dd>Extra configurations to be used by the individual operator converters.
The set of supported extra configurations can be found at <code>hummingbird.supported_configurations</code></dd>
</dl>
<h2 id="examples">Examples</h2>
<pre><code class="python">&gt;&gt;&gt; pytorch_model = convert(sklearn_model,&lt;code&gt;torch&lt;/code&gt;)
</code></pre>
<h2 id="returns">Returns</h2>
<p>A model implemented in <em>backend</em>, which is equivalent to the input model</p></div>
<details class="source">
<summary>
<span>Expand source code</span>
</summary>
<pre><code class="python">def convert(model, backend, test_input=None, extra_config={}):
    &#34;&#34;&#34;
    This function converts the specified input *model* into an implementation targeting *backend*.
<<<<<<< HEAD
    *Convert* supports [Sklearn], [LightGBM], [XGBoost] and [ONNX] models.
    For *LightGBM* and *XGBoost currently only the Sklarn API is supported.
=======
    *Convert* supports [Sklearn], [LightGBM] and [XGBoost] models.
    For *LightGBM* and *XGBoost currently only the Sklearn API is supported.
>>>>>>> 1311cf22
    The detailed list of models and backends can be found at `hummingbird.supported`.
    [Sklearn]: https://scikit-learn.org/
    [LightGBM]: https://lightgbm.readthedocs.io/
    [XGBoost]: https://xgboost.readthedocs.io/
    [ONNX]: https://onnx.ai/

    Args:
        model: An input model
        backend: The target for the conversion
        test_input: some input data used to trace the model execution
        extra_config: Extra configurations to be used by the individual operator converters.
                      The set of supported extra configurations can be found at `hummingbird.supported_configurations`

    Examples:
        &gt;&gt;&gt; pytorch_model = convert(sklearn_model,`torch`)

    Returns:
        A model implemented in *backend*, which is equivalent to the input model
    &#34;&#34;&#34;
    assert model is not None

    backend = backend.lower()
    _supported_backend_check(backend)
    _supported_model_format_backend_mapping_check(model, backend)

    if type(model) in xgb_operator_list:
        return _convert_xgboost(model, test_input, extra_config)

    if type(model) in lgbm_operator_list:
        return _convert_lightgbm(model, test_input, extra_config)

    if _is_onnx_model(model):
        return _convert_onnxml(model, test_input, extra_config)

    return _convert_sklearn(model, test_input, extra_config)</code></pre>
</details>
</dd>
</dl>
</section>
<section>
</section>
</article>
<nav id="sidebar">
<header>
<a class="homelink" rel="home" title="Hummingbird Home" href="https://github.com/microsoft/hummingbird"> Hummingbird
</a>
</header>
<h1>Index</h1>
<div class="toc">
<ul></ul>
</div>
<ul id="index">
<li><h3>Super-module</h3>
<ul>
<li><code><a title="hummingbird.ml" href="index.html">hummingbird.ml</a></code></li>
</ul>
</li>
<li><h3><a href="#header-functions">Functions</a></h3>
<ul class="">
<li><code><a title="hummingbird.ml.convert.convert" href="#hummingbird.ml.convert.convert">convert</a></code></li>
</ul>
</li>
</ul>
</nav>
</main>
<footer id="footer">
<p><span style="color:#ddd">&#21328;</span></p>
<p>Generated by <a href="https://pdoc3.github.io/pdoc"><cite>pdoc</cite> 0.8.1</a>.</p>
</footer>
<script src="https://cdnjs.cloudflare.com/ajax/libs/highlight.js/9.12.0/highlight.min.js"></script>
<script>hljs.initHighlightingOnLoad()</script>
</body>
</html><|MERGE_RESOLUTION|>--- conflicted
+++ resolved
@@ -275,13 +275,9 @@
 def convert(model, backend, test_input=None, extra_config={}):
     &#34;&#34;&#34;
     This function converts the specified input *model* into an implementation targeting *backend*.
-<<<<<<< HEAD
+
     *Convert* supports [Sklearn], [LightGBM], [XGBoost] and [ONNX] models.
-    For *LightGBM* and *XGBoost currently only the Sklarn API is supported.
-=======
-    *Convert* supports [Sklearn], [LightGBM] and [XGBoost] models.
     For *LightGBM* and *XGBoost currently only the Sklearn API is supported.
->>>>>>> 1311cf22
     The detailed list of models and backends can be found at `hummingbird.supported`.
     [Sklearn]: https://scikit-learn.org/
     [LightGBM]: https://lightgbm.readthedocs.io/
@@ -331,13 +327,8 @@
 </code></dt>
 <dd>
 <div class="desc"><p>This function converts the specified input <em>model</em> into an implementation targeting <em>backend</em>.
-<<<<<<< HEAD
 <em>Convert</em> supports <a href="https://scikit-learn.org/">Sklearn</a>, <a href="https://lightgbm.readthedocs.io/">LightGBM</a>, <a href="https://xgboost.readthedocs.io/">XGBoost</a> and <a href="https://onnx.ai/">ONNX</a> models.
-For <em>LightGBM</em> and *XGBoost currently only the Sklarn API is supported.
-=======
-<em>Convert</em> supports <a href="https://scikit-learn.org/">Sklearn</a>, <a href="https://lightgbm.readthedocs.io/">LightGBM</a> and <a href="https://xgboost.readthedocs.io/">XGBoost</a> models.
 For <em>LightGBM</em> and *XGBoost currently only the Sklearn API is supported.
->>>>>>> 1311cf22
 The detailed list of models and backends can be found at <code>hummingbird.supported</code>.</p>
 <h2 id="args">Args</h2>
 <dl>
@@ -363,13 +354,8 @@
 <pre><code class="python">def convert(model, backend, test_input=None, extra_config={}):
     &#34;&#34;&#34;
     This function converts the specified input *model* into an implementation targeting *backend*.
-<<<<<<< HEAD
     *Convert* supports [Sklearn], [LightGBM], [XGBoost] and [ONNX] models.
-    For *LightGBM* and *XGBoost currently only the Sklarn API is supported.
-=======
-    *Convert* supports [Sklearn], [LightGBM] and [XGBoost] models.
     For *LightGBM* and *XGBoost currently only the Sklearn API is supported.
->>>>>>> 1311cf22
     The detailed list of models and backends can be found at `hummingbird.supported`.
     [Sklearn]: https://scikit-learn.org/
     [LightGBM]: https://lightgbm.readthedocs.io/
