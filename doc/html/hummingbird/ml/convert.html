--- conflicted
+++ resolved
@@ -26,11 +26,7 @@
 <details class="source">
 <summary>
 <span>Expand source code</span>
-<<<<<<< HEAD
-<a href="https://github.com/microsoft/hummingbird/blob/master/hummingbird/ml/convert.py#L0-L285" class="git-link">Browse git</a>
-=======
 <a href="https://github.com/microsoft/hummingbird/blob/master/hummingbird/ml/convert.py#L0-L360" class="git-link">Browse git</a>
->>>>>>> b775cbae
 </summary>
 <pre><code class="python"># -------------------------------------------------------------------------
 # Copyright (c) Microsoft Corporation. All rights reserved.
@@ -48,9 +44,6 @@
 from .operator_converters import constants
 from ._parse import parse_sklearn_api_model, parse_onnx_api_model, parse_sparkml_api_model
 from ._topology import convert as topology_converter
-<<<<<<< HEAD
-from ._utils import torch_installed, lightgbm_installed, xgboost_installed, pandas_installed, tvm_installed
-=======
 from ._utils import (
     torch_installed,
     lightgbm_installed,
@@ -60,7 +53,6 @@
     is_pandas_dataframe,
     is_spark_dataframe,
 )
->>>>>>> b775cbae
 from .exceptions import MissingConverter, MissingBackend
 from .supported import backends
 
@@ -286,13 +278,8 @@
         backend: The target for the conversion
         test_input: Some input data used to trace the model execution.
                     Multiple inputs can be passed as `tuple` objects or pandas Dataframes.
-<<<<<<< HEAD
                     When possible, (`numpy`)`arrays` are suggested.
         device: The target device the model should be run. This parameter is only used by the *torch** backends and *tvm*, and
-=======
-                    When possible, (`numpy`)`arrays` are suggesed.
-        device: The target device the model should be run. This parameter is only used by the *torch** backends, and
->>>>>>> b775cbae
                 the devices supported are the one supported by PyTorch, i.e., &#39;cpu&#39; or &#39;cuda&#39;.
         extra_config: Extra configurations to be used by the individual operator converters.
                       The set of supported extra configurations can be found at `hummingbird.ml.supported`
@@ -310,15 +297,11 @@
 
     # Set some default configurations.
     # Add test input as extra configuration for conversion.
-<<<<<<< HEAD
-    if test_input is not None and constants.TEST_INPUT not in extra_config and len(test_input) &gt; 0:
-=======
     if (
         test_input is not None
         and constants.TEST_INPUT not in extra_config
         and (is_spark_dataframe(test_input) or len(test_input) &gt; 0)
     ):
->>>>>>> b775cbae
         extra_config[constants.TEST_INPUT] = test_input
     # By default we return the converted model wrapped into a `hummingbird.ml._container.SklearnContainer` object.
     if constants.CONTAINER not in extra_config:
@@ -329,40 +312,6 @@
 
     # Fix the test_input type
     if constants.TEST_INPUT in extra_config:
-<<<<<<< HEAD
-        test_input = extra_config[constants.TEST_INPUT]
-        if type(test_input) == list:
-            extra_config[constants.TEST_INPUT] = np.array(test_input)
-            extra_config[constants.BATCH_SIZE] = len(test_input)
-        elif type(test_input) == tuple:
-            # We are passing multiple datasets.
-            assert all(
-                [type(input) == np.ndarray for input in test_input]
-            ), &#34;When passing multiple inputs only ndarrays are supported.&#34;
-            assert all(
-                [len(input.shape) == 2 for input in test_input]
-            ), &#34;When passing multiple inputs, all of them have to be 2d-shaped&#34;
-            assert all(
-                [input.shape == test_input[0].shape for input in test_input]
-            ), &#34;When passing multiple inputs, the dimensions much match&#34;
-
-            extra_config[constants.N_FEATURES] = sum([input.shape[1] for input in test_input])
-            extra_config[constants.N_INPUTS] = len(test_input)
-            extra_config[constants.BATCH_SIZE] = test_input[0].shape[0]
-        elif pandas_installed():
-            # We split the input dataframe into columnar ndarrays
-            import pandas as pd
-
-            if type(test_input) == pd.DataFrame:
-                extra_config[constants.N_INPUTS] = len(test_input.columns)
-                extra_config[constants.N_FEATURES] = extra_config[constants.N_INPUTS]
-                input_names = list(test_input.columns)
-                splits = [test_input[input_names[idx]] for idx in range(extra_config[constants.N_INPUTS])]
-                splits = [df.to_numpy().reshape(-1, 1) for df in splits]
-                extra_config[constants.TEST_INPUT] = tuple(splits)
-                extra_config[constants.INPUT_NAMES] = input_names
-                extra_config[constants.BATCH_SIZE] = splits[0].shape[0]
-=======
         if type(extra_config[constants.TEST_INPUT]) == list:
             extra_config[constants.TEST_INPUT] = np.array(extra_config[constants.TEST_INPUT])
         elif type(extra_config[constants.TEST_INPUT]) == tuple:
@@ -423,7 +372,6 @@
             extra_config[constants.TEST_INPUT] = tuple(splits) if len(splits) &gt; 1 else splits[0]
             extra_config[constants.INPUT_NAMES] = input_names
 
->>>>>>> b775cbae
         test_input = extra_config[constants.TEST_INPUT]
 
     # We do some normalization on backends.
@@ -475,11 +423,7 @@
 <dt><strong><code>test_input</code></strong></dt>
 <dd>Some input data used to trace the model execution.
 Multiple inputs can be passed as <code>tuple</code> objects or pandas Dataframes.
-<<<<<<< HEAD
-When possible, (<code>numpy</code>)<code>arrays</code> are suggested.</dd>
-=======
 When possible, (<code>numpy</code>)<code>arrays</code> are suggesed.</dd>
->>>>>>> b775cbae
 <dt><strong><code>device</code></strong></dt>
 <dd>The target device the model should be run. This parameter is only used by the <em>torch</em><em> backends and </em>tvm*, and
 the devices supported are the one supported by PyTorch, i.e., 'cpu' or 'cuda'.</dd>
@@ -495,11 +439,7 @@
 <details class="source">
 <summary>
 <span>Expand source code</span>
-<<<<<<< HEAD
-<a href="https://github.com/microsoft/hummingbird/blob/master/hummingbird/ml/convert.py#L192-L286" class="git-link">Browse git</a>
-=======
 <a href="https://github.com/microsoft/hummingbird/blob/master/hummingbird/ml/convert.py#L224-L361" class="git-link">Browse git</a>
->>>>>>> b775cbae
 </summary>
 <pre><code class="python">def convert(model, backend, test_input=None, device=&#34;cpu&#34;, extra_config={}):
     &#34;&#34;&#34;
@@ -522,13 +462,8 @@
         backend: The target for the conversion
         test_input: Some input data used to trace the model execution.
                     Multiple inputs can be passed as `tuple` objects or pandas Dataframes.
-<<<<<<< HEAD
                     When possible, (`numpy`)`arrays` are suggested.
         device: The target device the model should be run. This parameter is only used by the *torch** backends and *tvm*, and
-=======
-                    When possible, (`numpy`)`arrays` are suggesed.
-        device: The target device the model should be run. This parameter is only used by the *torch** backends, and
->>>>>>> b775cbae
                 the devices supported are the one supported by PyTorch, i.e., &#39;cpu&#39; or &#39;cuda&#39;.
         extra_config: Extra configurations to be used by the individual operator converters.
                       The set of supported extra configurations can be found at `hummingbird.ml.supported`
@@ -546,15 +481,11 @@
 
     # Set some default configurations.
     # Add test input as extra configuration for conversion.
-<<<<<<< HEAD
-    if test_input is not None and constants.TEST_INPUT not in extra_config and len(test_input) &gt; 0:
-=======
     if (
         test_input is not None
         and constants.TEST_INPUT not in extra_config
         and (is_spark_dataframe(test_input) or len(test_input) &gt; 0)
     ):
->>>>>>> b775cbae
         extra_config[constants.TEST_INPUT] = test_input
     # By default we return the converted model wrapped into a `hummingbird.ml._container.SklearnContainer` object.
     if constants.CONTAINER not in extra_config:
@@ -565,40 +496,6 @@
 
     # Fix the test_input type
     if constants.TEST_INPUT in extra_config:
-<<<<<<< HEAD
-        test_input = extra_config[constants.TEST_INPUT]
-        if type(test_input) == list:
-            extra_config[constants.TEST_INPUT] = np.array(test_input)
-            extra_config[constants.BATCH_SIZE] = len(test_input)
-        elif type(test_input) == tuple:
-            # We are passing multiple datasets.
-            assert all(
-                [type(input) == np.ndarray for input in test_input]
-            ), &#34;When passing multiple inputs only ndarrays are supported.&#34;
-            assert all(
-                [len(input.shape) == 2 for input in test_input]
-            ), &#34;When passing multiple inputs, all of them have to be 2d-shaped&#34;
-            assert all(
-                [input.shape == test_input[0].shape for input in test_input]
-            ), &#34;When passing multiple inputs, the dimensions much match&#34;
-
-            extra_config[constants.N_FEATURES] = sum([input.shape[1] for input in test_input])
-            extra_config[constants.N_INPUTS] = len(test_input)
-            extra_config[constants.BATCH_SIZE] = test_input[0].shape[0]
-        elif pandas_installed():
-            # We split the input dataframe into columnar ndarrays
-            import pandas as pd
-
-            if type(test_input) == pd.DataFrame:
-                extra_config[constants.N_INPUTS] = len(test_input.columns)
-                extra_config[constants.N_FEATURES] = extra_config[constants.N_INPUTS]
-                input_names = list(test_input.columns)
-                splits = [test_input[input_names[idx]] for idx in range(extra_config[constants.N_INPUTS])]
-                splits = [df.to_numpy().reshape(-1, 1) for df in splits]
-                extra_config[constants.TEST_INPUT] = tuple(splits)
-                extra_config[constants.INPUT_NAMES] = input_names
-                extra_config[constants.BATCH_SIZE] = splits[0].shape[0]
-=======
         if type(extra_config[constants.TEST_INPUT]) == list:
             extra_config[constants.TEST_INPUT] = np.array(extra_config[constants.TEST_INPUT])
         elif type(extra_config[constants.TEST_INPUT]) == tuple:
@@ -659,7 +556,6 @@
             extra_config[constants.TEST_INPUT] = tuple(splits) if len(splits) &gt; 1 else splits[0]
             extra_config[constants.INPUT_NAMES] = input_names
 
->>>>>>> b775cbae
         test_input = extra_config[constants.TEST_INPUT]
 
     # We do some normalization on backends.
