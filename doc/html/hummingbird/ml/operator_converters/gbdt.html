--- conflicted
+++ resolved
@@ -117,13 +117,7 @@
             alpha = np.array([operator.raw_operator._baseline_prediction.flatten().tolist()])
 
     extra_config[constants.ALPHA] = alpha
-<<<<<<< HEAD
-    extra_config[constants.LEARNING_RATE] = learning_rate
-    # For sklearn models we need to massage the parameters a bit before generating the parameters for tree_trav.
-    extra_config[constants.GET_PARAMETERS_FOR_TREE_TRAVERSAL] = get_parameters_for_tree_trav_sklearn
     extra_config[constants.REORDER_TREES] = False
-=======
->>>>>>> 138d0f77
 
     return convert_gbdt_classifier_common(
         tree_infos, get_parameters_for_sklearn_common, n_features, n_classes, classes, extra_config
@@ -299,13 +293,7 @@
             alpha = np.array([operator.raw_operator._baseline_prediction.flatten().tolist()])
 
     extra_config[constants.ALPHA] = alpha
-<<<<<<< HEAD
-    extra_config[constants.LEARNING_RATE] = learning_rate
-    # For sklearn models we need to massage the parameters a bit before generating the parameters for tree_trav.
-    extra_config[constants.GET_PARAMETERS_FOR_TREE_TRAVERSAL] = get_parameters_for_tree_trav_sklearn
     extra_config[constants.REORDER_TREES] = False
-=======
->>>>>>> 138d0f77
 
     return convert_gbdt_classifier_common(
         tree_infos, get_parameters_for_sklearn_common, n_features, n_classes, classes, extra_config
