--- conflicted
+++ resolved
@@ -87,14 +87,10 @@
     Put all suported Sklearn operators on a list.
     &#34;&#34;&#34;
     if sklearn_installed():
-<<<<<<< HEAD
-        # Tree-based models.
-=======
         # Enable experimental to import HistGradientBoostingClassifier
         from sklearn.experimental import enable_hist_gradient_boosting
 
         # Tree-based models
->>>>>>> 138d0f77
         from sklearn.ensemble import (
             ExtraTreesClassifier,
             ExtraTreesRegressor,
