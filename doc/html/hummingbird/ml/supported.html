--- conflicted
+++ resolved
@@ -46,12 +46,9 @@
 LogisticRegressionCV,
 MaxAbsScaler,
 MinMaxScaler,
-<<<<<<< HEAD
 MissingIndicator,
-=======
 MLPClassifier,
 MultinomialNB,
->>>>>>> 02aa0217
 Normalizer,
 OneHotEncoder,
 RandomForestClassifier,
@@ -73,11 +70,7 @@
 <details class="source">
 <summary>
 <span>Expand source code</span>
-<<<<<<< HEAD
-<a href="https://github.com/microsoft/hummingbird/blob/master/hummingbird/ml/supported.py#L0-L313" class="git-link">Browse git</a>
-=======
 <a href="https://github.com/microsoft/hummingbird/blob/master/hummingbird/ml/supported.py#L0-L322" class="git-link">Browse git</a>
->>>>>>> 02aa0217
 </summary>
 <pre><code class="python"># -------------------------------------------------------------------------
 # Copyright (c) Microsoft Corporation. All rights reserved.
@@ -112,12 +105,9 @@
 LogisticRegressionCV,
 MaxAbsScaler,
 MinMaxScaler,
-<<<<<<< HEAD
 MissingIndicator,
-=======
 MLPClassifier,
 MultinomialNB,
->>>>>>> 02aa0217
 Normalizer,
 OneHotEncoder,
 RandomForestClassifier,
@@ -180,16 +170,16 @@
         # SVM-based models
         from sklearn.svm import LinearSVC, SVC, NuSVC
 
-<<<<<<< HEAD
+
         # Imputers
         from sklearn.impute import MissingIndicator
-=======
+
         # MLP Models
         from sklearn.neural_network import MLPClassifier
 
         # Naive Bayes Models
         from sklearn.naive_bayes import BernoulliNB, GaussianNB, MultinomialNB
->>>>>>> 02aa0217
+
 
         # Preprocessing
         from sklearn.preprocessing import (
@@ -468,11 +458,9 @@
 <details class="source">
 <summary>
 <span>Expand source code</span>
-<<<<<<< HEAD
-<a href="https://github.com/microsoft/hummingbird/blob/master/hummingbird/ml/supported.py#L268-L281" class="git-link">Browse git</a>
-=======
+
 <a href="https://github.com/microsoft/hummingbird/blob/master/hummingbird/ml/supported.py#L277-L290" class="git-link">Browse git</a>
->>>>>>> 02aa0217
+
 </summary>
 <pre><code class="python">def get_onnxml_api_operator_name(model_type):
     &#34;&#34;&#34;
@@ -509,11 +497,9 @@
 <details class="source">
 <summary>
 <span>Expand source code</span>
-<<<<<<< HEAD
-<a href="https://github.com/microsoft/hummingbird/blob/master/hummingbird/ml/supported.py#L252-L265" class="git-link">Browse git</a>
-=======
+
 <a href="https://github.com/microsoft/hummingbird/blob/master/hummingbird/ml/supported.py#L261-L274" class="git-link">Browse git</a>
->>>>>>> 02aa0217
+
 </summary>
 <pre><code class="python">def get_sklearn_api_operator_name(model_type):
     &#34;&#34;&#34;
