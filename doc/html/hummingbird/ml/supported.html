<!doctype html>
<html lang="en">
<head>
<meta charset="utf-8">
<meta name="viewport" content="width=device-width, initial-scale=1, minimum-scale=1" />
<meta name="generator" content="pdoc 0.8.1" />
<title>hummingbird.ml.supported API documentation</title>
<meta name="description" content="All operators, backends, and configurations settings supported in Hummingbird are registered here …" />
<link href='https://cdnjs.cloudflare.com/ajax/libs/normalize/8.0.0/normalize.min.css' rel='stylesheet'>
<link href='https://cdnjs.cloudflare.com/ajax/libs/10up-sanitize.css/8.0.0/sanitize.min.css' rel='stylesheet'>
<link href="https://cdnjs.cloudflare.com/ajax/libs/highlight.js/9.12.0/styles/github.min.css" rel="stylesheet">
<style>.flex{display:flex !important}body{line-height:1.5em}#content{padding:20px}#sidebar{padding:30px;overflow:hidden}#sidebar > *:last-child{margin-bottom:2cm}.http-server-breadcrumbs{font-size:130%;margin:0 0 15px 0}#footer{font-size:.75em;padding:5px 30px;border-top:1px solid #ddd;text-align:right}#footer p{margin:0 0 0 1em;display:inline-block}#footer p:last-child{margin-right:30px}h1,h2,h3,h4,h5{font-weight:300}h1{font-size:2.5em;line-height:1.1em}h2{font-size:1.75em;margin:1em 0 .50em 0}h3{font-size:1.4em;margin:25px 0 10px 0}h4{margin:0;font-size:105%}a{color:#058;text-decoration:none;transition:color .3s ease-in-out}a:hover{color:#e82}.title code{font-weight:bold}h2[id^="header-"]{margin-top:2em}.ident{color:#900}pre code{background:#f8f8f8;font-size:.8em;line-height:1.4em}code{background:#f2f2f1;padding:1px 4px;overflow-wrap:break-word}h1 code{background:transparent}pre{background:#f8f8f8;border:0;border-top:1px solid #ccc;border-bottom:1px solid #ccc;margin:1em 0;padding:1ex}#http-server-module-list{display:flex;flex-flow:column}#http-server-module-list div{display:flex}#http-server-module-list dt{min-width:10%}#http-server-module-list p{margin-top:0}.toc ul,#index{list-style-type:none;margin:0;padding:0}#index code{background:transparent}#index h3{border-bottom:1px solid #ddd}#index ul{padding:0}#index h4{margin-top:.6em;font-weight:bold}@media (min-width:200ex){#index .two-column{column-count:2}}@media (min-width:300ex){#index .two-column{column-count:3}}dl{margin-bottom:2em}dl dl:last-child{margin-bottom:4em}dd{margin:0 0 1em 3em}#header-classes + dl > dd{margin-bottom:3em}dd dd{margin-left:2em}dd p{margin:10px 0}.name{background:#eee;font-weight:bold;font-size:.85em;padding:5px 10px;display:inline-block;min-width:40%}.name:hover{background:#e0e0e0}.name > span:first-child{white-space:nowrap}.name.class > span:nth-child(2){margin-left:.4em}.inherited{color:#999;border-left:5px solid #eee;padding-left:1em}.inheritance em{font-style:normal;font-weight:bold}.desc h2{font-weight:400;font-size:1.25em}.desc h3{font-size:1em}.desc dt code{background:inherit}.source summary,.git-link-div{color:#666;text-align:right;font-weight:400;font-size:.8em;text-transform:uppercase}.source summary > *{white-space:nowrap;cursor:pointer}.git-link{color:inherit;margin-left:1em}.source pre{max-height:500px;overflow:auto;margin:0}.source pre code{font-size:12px;overflow:visible}.hlist{list-style:none}.hlist li{display:inline}.hlist li:after{content:',\2002'}.hlist li:last-child:after{content:none}.hlist .hlist{display:inline;padding-left:1em}img{max-width:100%}.admonition{padding:.1em .5em;margin-bottom:1em}.admonition-title{font-weight:bold}.admonition.note,.admonition.info,.admonition.important{background:#aef}.admonition.todo,.admonition.versionadded,.admonition.tip,.admonition.hint{background:#dfd}.admonition.warning,.admonition.versionchanged,.admonition.deprecated{background:#fd4}.admonition.error,.admonition.danger,.admonition.caution{background:lightpink}</style>
<style media="screen and (min-width: 700px)">@media screen and (min-width:700px){#sidebar{width:30%;height:100vh;overflow:auto;position:sticky;top:0}#content{width:70%;max-width:100ch;padding:3em 4em;border-left:1px solid #ddd}pre code{font-size:1em}.item .name{font-size:1em}main{display:flex;flex-direction:row-reverse;justify-content:flex-end}.toc ul ul,#index ul{padding-left:1.5em}.toc > ul > li{margin-top:.5em}}</style>
<style media="print">@media print{#sidebar h1{page-break-before:always}.source{display:none}}@media print{*{background:transparent !important;color:#000 !important;box-shadow:none !important;text-shadow:none !important}a[href]:after{content:" (" attr(href) ")";font-size:90%}a[href][title]:after{content:none}abbr[title]:after{content:" (" attr(title) ")"}.ir a:after,a[href^="javascript:"]:after,a[href^="#"]:after{content:""}pre,blockquote{border:1px solid #999;page-break-inside:avoid}thead{display:table-header-group}tr,img{page-break-inside:avoid}img{max-width:100% !important}@page{margin:0.5cm}p,h2,h3{orphans:3;widows:3}h1,h2,h3,h4,h5,h6{page-break-after:avoid}}</style>
<style>.homelink{display:block;font-size:2em;font-weight:bold;color:#555;padding-bottom:.5em;border-bottom:1px solid silver}.homelink:hover{color:inherit}.homelink img{max-width:20%;max-height:5em;margin:auto;margin-bottom:.3em}</style>
<link rel="canonical" href="https://pdoc3.github.io/pdoc/doc/hummingbird/ml/supported.html">
<link rel="icon" href="https://pdoc.github.io/pdoc/logo.png">
</head>
<body>
<main>
<article id="content">
<header>
<h1 class="title">Module <code>hummingbird.ml.supported</code></h1>
</header>
<section id="section-intro">
<p>All operators, backends, and configurations settings supported in Hummingbird are registered here.</p>
<p><strong>Supported Backends</strong>
PyTorch</p>
<p><strong>Supported Operators</strong>
DecisionTreeClassifier,
RandomForestClassifier,
RandomForestRegressor,
GradientBoostingClassifier,
<<<<<<< HEAD
HistGradientBoostingClassifier,
=======
GradientBoostingRegressor,
>>>>>>> 52f1ed22
ExtraTreesClassifier,
ExtraTreesRegressor,
LGBMClassifier,
LGBMRegressor,
XGBClassifier,
XGBRegressor</p>
<details class="source">
<summary>
<span>Expand source code</span>
</summary>
<pre><code class="python"># -------------------------------------------------------------------------
# Copyright (c) Microsoft Corporation. All rights reserved.
# Licensed under the MIT License. See License.txt in the project root for
# license information.
# --------------------------------------------------------------------------

&#34;&#34;&#34;
All operators, backends, and configurations settings supported in Hummingbird are registered here.

**Supported Backends**
PyTorch

**Supported Operators**
DecisionTreeClassifier,
RandomForestClassifier,
RandomForestRegressor,
GradientBoostingClassifier,
<<<<<<< HEAD
HistGradientBoostingClassifier,
=======
GradientBoostingRegressor,
>>>>>>> 52f1ed22
ExtraTreesClassifier,
ExtraTreesRegressor,
LGBMClassifier,
LGBMRegressor,
XGBClassifier,
XGBRegressor

&#34;&#34;&#34;
from .exceptions import MissingConverter
from ._utils import sklearn_installed, lightgbm_installed, xgboost_installed

from xgboost import XGBClassifier, XGBRegressor
from lightgbm import LGBMClassifier, LGBMRegressor


def _build_sklearn_operator_list():
    &#34;&#34;&#34;
    Put all suported Sklearn operators on a list.
    &#34;&#34;&#34;
    if sklearn_installed():
        # Tree-based models
        from sklearn.ensemble import (
            RandomForestClassifier,
            RandomForestRegressor,
            GradientBoostingClassifier,
<<<<<<< HEAD
            HistGradientBoostingClassifier,
=======
            GradientBoostingRegressor,
>>>>>>> 52f1ed22
            ExtraTreesClassifier,
            ExtraTreesRegressor,
        )
        from sklearn.tree import DecisionTreeClassifier

        return [
            # Tree-methods
            DecisionTreeClassifier,
            RandomForestClassifier,
            RandomForestRegressor,
            GradientBoostingClassifier,
<<<<<<< HEAD
            HistGradientBoostingClassifier,
=======
            GradientBoostingRegressor,
>>>>>>> 52f1ed22
            ExtraTreesClassifier,
            ExtraTreesRegressor,
        ]

    return None


def _build_xgboost_operator_list():
    &#34;&#34;&#34;
    List all suported XGBoost (Sklearn API) operators.
    &#34;&#34;&#34;
    if xgboost_installed():
        return [XGBClassifier, XGBRegressor]

    return None


def _build_lightgbm_operator_list():
    &#34;&#34;&#34;
    List all suported LightGBM (Sklearn API) operators.
    &#34;&#34;&#34;
    if lightgbm_installed:
        return [LGBMClassifier, LGBMRegressor]

    return None


def _build_backend_map():
    &#34;&#34;&#34;
    The set of supported backends is defined here.
    &#34;&#34;&#34;
    return {&#34;pytorch&#34;}


def _build_sklearn_api_operator_name_map():
    &#34;&#34;&#34;
    Associate Sklearn with the operator class names.
    If two scikit-learn (API) models share a single name, it means they are equivalent in terms of conversion.
    &#34;&#34;&#34;
    return {k: &#34;Sklearn&#34; + k.__name__ for k in sklearn_operator_list + xgb_operator_list + lgbm_operator_list if k is not None}


def get_sklearn_api_operator_name(model_type):
    &#34;&#34;&#34;
    Get the operator name for the input model type in *scikit-learn API* format.

    Args:
        model_type: A scikit-learn model object (e.g., RandomForestClassifier)
                    or an object with scikit-learn API (e.g., LightGBM)

    Returns:
        A string which stands for the type of the input model in the Hummingbird conversion framework
    &#34;&#34;&#34;
    if model_type not in sklearn_api_operator_name_map:
        raise MissingConverter(&#34;Unable to find converter for model type {}.&#34;.format(model_type))
    return sklearn_api_operator_name_map[model_type]


# Supported operators.
sklearn_operator_list = _build_sklearn_operator_list()
xgb_operator_list = _build_xgboost_operator_list()
lgbm_operator_list = _build_lightgbm_operator_list()
sklearn_api_operator_name_map = _build_sklearn_api_operator_name_map()


# Supported backends.
backend_map = _build_backend_map()


# Supported configurations settings accepted by Hummingbird are defined below.
N_FEATURES = &#34;n_features&#34;
&#34;&#34;&#34;Number of features expected in the input data.&#34;&#34;&#34;

TREE_IMPLEMENTATION = &#34;tree_implementation&#34;
&#34;&#34;&#34;Which tree implementation to use. Values can be: gemm, tree-trav, perf_tree_trav.&#34;&#34;&#34;</code></pre>
</details>
</section>
<section>
</section>
<section>
<h2 class="section-title" id="header-variables">Global variables</h2>
<dl>
<dt id="hummingbird.ml.supported.N_FEATURES"><code class="name">var <span class="ident">N_FEATURES</span></code></dt>
<dd>
<div class="desc"><p>Number of features expected in the input data.</p></div>
</dd>
<dt id="hummingbird.ml.supported.TREE_IMPLEMENTATION"><code class="name">var <span class="ident">TREE_IMPLEMENTATION</span></code></dt>
<dd>
<div class="desc"><p>Which tree implementation to use. Values can be: gemm, tree-trav, perf_tree_trav.</p></div>
</dd>
</dl>
</section>
<section>
<h2 class="section-title" id="header-functions">Functions</h2>
<dl>
<dt id="hummingbird.ml.supported.get_sklearn_api_operator_name"><code class="name flex">
<span>def <span class="ident">get_sklearn_api_operator_name</span></span>(<span>model_type)</span>
</code></dt>
<dd>
<div class="desc"><p>Get the operator name for the input model type in <em>scikit-learn API</em> format.</p>
<h2 id="args">Args</h2>
<dl>
<dt><strong><code>model_type</code></strong></dt>
<dd>A scikit-learn model object (e.g., RandomForestClassifier)
or an object with scikit-learn API (e.g., LightGBM)</dd>
</dl>
<h2 id="returns">Returns</h2>
<dl>
<dt><code>A string which stands for the type</code> of <code>the input model in the Hummingbird conversion framework</code></dt>
<dd>&nbsp;</dd>
</dl></div>
<details class="source">
<summary>
<span>Expand source code</span>
</summary>
<pre><code class="python">def get_sklearn_api_operator_name(model_type):
    &#34;&#34;&#34;
    Get the operator name for the input model type in *scikit-learn API* format.

    Args:
        model_type: A scikit-learn model object (e.g., RandomForestClassifier)
                    or an object with scikit-learn API (e.g., LightGBM)

    Returns:
        A string which stands for the type of the input model in the Hummingbird conversion framework
    &#34;&#34;&#34;
    if model_type not in sklearn_api_operator_name_map:
        raise MissingConverter(&#34;Unable to find converter for model type {}.&#34;.format(model_type))
    return sklearn_api_operator_name_map[model_type]</code></pre>
</details>
</dd>
</dl>
</section>
<section>
</section>
</article>
<nav id="sidebar">
<header>
<a class="homelink" rel="home" title="Hummingbird Home" href="https://github.com/microsoft/hummingbird"> Hummingbird
</a>
</header>
<h1>Index</h1>
<div class="toc">
<ul></ul>
</div>
<ul id="index">
<li><h3>Super-module</h3>
<ul>
<li><code><a title="hummingbird.ml" href="index.html">hummingbird.ml</a></code></li>
</ul>
</li>
<li><h3><a href="#header-variables">Global variables</a></h3>
<ul class="">
<li><code><a title="hummingbird.ml.supported.N_FEATURES" href="#hummingbird.ml.supported.N_FEATURES">N_FEATURES</a></code></li>
<li><code><a title="hummingbird.ml.supported.TREE_IMPLEMENTATION" href="#hummingbird.ml.supported.TREE_IMPLEMENTATION">TREE_IMPLEMENTATION</a></code></li>
</ul>
</li>
<li><h3><a href="#header-functions">Functions</a></h3>
<ul class="">
<li><code><a title="hummingbird.ml.supported.get_sklearn_api_operator_name" href="#hummingbird.ml.supported.get_sklearn_api_operator_name">get_sklearn_api_operator_name</a></code></li>
</ul>
</li>
</ul>
</nav>
</main>
<footer id="footer">
<p><span style="color:#ddd">&#21328;</span></p>
<p>Generated by <a href="https://pdoc3.github.io/pdoc"><cite>pdoc</cite> 0.8.1</a>.</p>
</footer>
<script src="https://cdnjs.cloudflare.com/ajax/libs/highlight.js/9.12.0/highlight.min.js"></script>
<script>hljs.initHighlightingOnLoad()</script>
</body>
</html><|MERGE_RESOLUTION|>--- conflicted
+++ resolved
@@ -31,11 +31,8 @@
 RandomForestClassifier,
 RandomForestRegressor,
 GradientBoostingClassifier,
-<<<<<<< HEAD
 HistGradientBoostingClassifier,
-=======
 GradientBoostingRegressor,
->>>>>>> 52f1ed22
 ExtraTreesClassifier,
 ExtraTreesRegressor,
 LGBMClassifier,
@@ -63,11 +60,8 @@
 RandomForestClassifier,
 RandomForestRegressor,
 GradientBoostingClassifier,
-<<<<<<< HEAD
 HistGradientBoostingClassifier,
-=======
 GradientBoostingRegressor,
->>>>>>> 52f1ed22
 ExtraTreesClassifier,
 ExtraTreesRegressor,
 LGBMClassifier,
@@ -93,11 +87,8 @@
             RandomForestClassifier,
             RandomForestRegressor,
             GradientBoostingClassifier,
-<<<<<<< HEAD
             HistGradientBoostingClassifier,
-=======
             GradientBoostingRegressor,
->>>>>>> 52f1ed22
             ExtraTreesClassifier,
             ExtraTreesRegressor,
         )
@@ -109,11 +100,8 @@
             RandomForestClassifier,
             RandomForestRegressor,
             GradientBoostingClassifier,
-<<<<<<< HEAD
             HistGradientBoostingClassifier,
-=======
             GradientBoostingRegressor,
->>>>>>> 52f1ed22
             ExtraTreesClassifier,
             ExtraTreesRegressor,
         ]
