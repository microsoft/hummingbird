--- conflicted
+++ resolved
@@ -73,11 +73,7 @@
 <details class="source">
 <summary>
 <span>Expand source code</span>
-<<<<<<< HEAD
-<a href="https://github.com/microsoft/hummingbird/blob/master/hummingbird/ml/supported.py#L0-L299" class="git-link">Browse git</a>
-=======
-<a href="https://github.com/microsoft/hummingbird/blob/master/hummingbird/ml/supported.py#L0-L343" class="git-link">Browse git</a>
->>>>>>> 22703b45
+<a href="https://github.com/microsoft/hummingbird/blob/master/hummingbird/ml/supported.py#L0-L357" class="git-link">Browse git</a>
 </summary>
 <pre><code class="python"># -------------------------------------------------------------------------
 # Copyright (c) Microsoft Corporation. All rights reserved.
@@ -142,7 +138,7 @@
 &#34;&#34;&#34;
 from collections import defaultdict
 
-<<<<<<< HEAD
+from .exceptions import MissingConverter
 from ._utils import (
     torch_installed,
     sklearn_installed,
@@ -151,10 +147,6 @@
     onnx_runtime_installed,
     tvm_installed,
 )
-=======
-from .exceptions import MissingConverter
-from ._utils import torch_installed, sklearn_installed, lightgbm_installed, xgboost_installed, onnx_runtime_installed
->>>>>>> 22703b45
 
 
 def _build_sklearn_operator_list():
@@ -201,9 +193,6 @@
         from sklearn.naive_bayes import BernoulliNB, GaussianNB, MultinomialNB
 
         # Preprocessing
-<<<<<<< HEAD
-        from sklearn.preprocessing import MaxAbsScaler, MinMaxScaler, Normalizer, OneHotEncoder, RobustScaler, StandardScaler
-=======
         from sklearn.preprocessing import (
             Binarizer,
             MaxAbsScaler,
@@ -214,7 +203,6 @@
             RobustScaler,
             StandardScaler,
         )
->>>>>>> 22703b45
 
         try:
             from sklearn.preprocessing import Imputer
@@ -501,11 +489,7 @@
 <details class="source">
 <summary>
 <span>Expand source code</span>
-<<<<<<< HEAD
-<a href="https://github.com/microsoft/hummingbird/blob/master/hummingbird/ml/supported.py#L253-L266" class="git-link">Browse git</a>
-=======
-<a href="https://github.com/microsoft/hummingbird/blob/master/hummingbird/ml/supported.py#L298-L311" class="git-link">Browse git</a>
->>>>>>> 22703b45
+<a href="https://github.com/microsoft/hummingbird/blob/master/hummingbird/ml/supported.py#L311-L324" class="git-link">Browse git</a>
 </summary>
 <pre><code class="python">def get_onnxml_api_operator_name(model_type):
     &#34;&#34;&#34;
@@ -542,11 +526,7 @@
 <details class="source">
 <summary>
 <span>Expand source code</span>
-<<<<<<< HEAD
-<a href="https://github.com/microsoft/hummingbird/blob/master/hummingbird/ml/supported.py#L237-L250" class="git-link">Browse git</a>
-=======
-<a href="https://github.com/microsoft/hummingbird/blob/master/hummingbird/ml/supported.py#L282-L295" class="git-link">Browse git</a>
->>>>>>> 22703b45
+<a href="https://github.com/microsoft/hummingbird/blob/master/hummingbird/ml/supported.py#L295-L308" class="git-link">Browse git</a>
 </summary>
 <pre><code class="python">def get_sklearn_api_operator_name(model_type):
     &#34;&#34;&#34;
