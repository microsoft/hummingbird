--- conflicted
+++ resolved
@@ -54,15 +54,6 @@
     - name: Install basic dependencies
       run: |
         python -m pip install -e .[tests] -f https://download.pytorch.org/whl/torch_stable.html
-<<<<<<< HEAD
-=======
-    - name: Test with older SKLearn on Linux with py3.9 to check backward compatibility
-      if: ${{ matrix.python-version == '3.9' && startsWith(matrix.os, 'ubuntu') == true }}
-      run: python -m pip install scikit-learn==1.2.1 numpy==1.26.4
-    - name: Pin SKLearn<1.5.0 on not Linux with py3.9
-      if: ${{ !(matrix.python-version == '3.9' && startsWith(matrix.os, 'ubuntu') == true) }}
-      run: python -m pip install "scikit-learn<1.5.0" numpy==1.26.4
->>>>>>> 2e9b3a76
     - name: Run basic tests without extra
       run: pytest
     - name: Coverage on basic tests without extra
