# This workflow will install Python dependencies, run tests and lint with a single version of Python
# For more information see: https://help.github.com/actions/language-and-framework-guides/using-python-with-github-actions

name: Build

on:
  push:
    branches:
      - main

  pull_request:
    branches:
      - main

jobs:
  build:

    runs-on: ${{ matrix.os }}
    strategy:
      matrix:
        os: [ubuntu-18.04, macos-10.15, windows-2019]
        python-version: [3.6, 3.7, 3.8]

    steps:
    - uses: actions/checkout@v2
    - name: Set up Python ${{ matrix.python-version }}
      uses: actions/setup-python@v2
      with:
        python-version: ${{ matrix.python-version }}
    - name: Lint with flake8
      run: |
        python -m pip install --upgrade pip
        pip install flake8
        # stop the build if there are Python syntax errors or undefined names
        flake8 . --count --select=E9,F63,F7,F82 --show-source --statistics
        # The GitHub editor is 127 chars wide
        flake8 . --count  --max-complexity=10 --max-line-length=127 --statistics
    # PyTorch for Mac has different pip syntax wrt Win and Linux.
    # We want to test torch 1.5.x (in this case on python3.6) and torch 1.7.x.
    # The following cases address the situations above.
    - name: Install pytorch 1.5.1 if python 3.6 (mac)
      if: ${{ matrix.python-version == '3.6' && matrix.os == 'macos-10.15' }}
      run: pip install torch==1.5.1
    - name: Install pytorch 1.8.0 if python > 3.6 (mac)
      if: ${{ matrix.python-version != '3.6' && matrix.os == 'macos-10.15' }}
      run: pip install torch==1.8.0
    - name: Install pytorch 1.5.1+cpu if python 3.6 (not mac)
      if: ${{ matrix.python-version == '3.6' && matrix.os != 'macos-10.15' }}
      run: pip install torch==1.5.1+cpu -f https://download.pytorch.org/whl/torch_stable.html
    - name: Install pytorch 1.8.0+cpu if python > 3.6 (not mac)
      if:  ${{ matrix.python-version != '3.6' && matrix.os != 'macos-10.15' }}
      run: pip install torch==1.8.0+cpu -f https://download.pytorch.org/whl/torch_stable.html
    - name: Install basic dependencies
      run: |
        pip install .[tests] -f https://download.pytorch.org/whl/torch_stable.html
    - name: Run basic tests without extra
      run: pytest
    - name: Coverage on basic tests without extra
      run: coverage run -a -m pytest tests/test_no_extra_install.py
    - name: If mac, install libomp to facilitate lgbm install
      if: matrix.os == 'macos-10.15'
      run: |
        wget https://raw.githubusercontent.com/Homebrew/homebrew-core/fb8323f2b170bd4ae97e1bac9bf3e2983af3fdb0/Formula/libomp.rb
        brew install ./libomp.rb
        export CC=/usr/bin/clang
        export CXX=/usr/bin/clang++
        export CPPFLAGS="$CPPFLAGS -Xpreprocessor -fopenmp"
        export CFLAGS="$CFLAGS -I/usr/local/opt/libomp/include"
        export CXXFLAGS="$CXXFLAGS -I/usr/local/opt/libomp/include"
        export LDFLAGS="$LDFLAGS -Wl,-rpath,/usr/local/opt/libomp/lib -L/usr/local/opt/libomp/lib -lomp"
    - name: Install extra dependencies
      run: |
        pip install .[extra,onnx,sparkml]
        pip install pandas
    - uses: actions/cache@v2
      # TVM takes forever, we try to cache it.
      if: ${{ matrix.os != 'windows-2019' }}
      id: cache
      env:
        CACHE_NUMBER: 1
      with:
        path: ../../../incubator-tvm
        key: ${{ runner.os }}-${{ env.CACHE_NUMBER }}-tvm-0.7
    # Getting TVM requires: 1) fetching TVM from github, 2) get LLVM, 3) cmake, 4) make, 5) install python dependecy.
    # 1 to 4 will be retrieved from the cache.
    # The pipeline only works for Unix systems. For windows we will have to compile LLVM from source which is a no go.
    - name: Fetch and prepare TVM for compilation
      if: ${{ steps.cache.outputs.cache-hit != 'true' && matrix.os != 'windows-2019' }}
      run: |
        cd ~/
        git clone https://github.com/apache/incubator-tvm.git
        cd incubator-tvm
        git checkout tags/v0.7.0
        git submodule update --recursive --init
        cmake -E make_directory build
    - name: Get LLVM on Linux
      if: ${{ steps.cache.outputs.cache-hit != 'true' && matrix.python-version != '3.6' && matrix.os == 'ubuntu-18.04' }}
      working-directory: ../../../incubator-tvm
      run: |
        wget https://github.com/llvm/llvm-project/releases/download/llvmorg-10.0.0/clang+llvm-10.0.0-x86_64-linux-gnu-ubuntu-18.04.tar.xz
        tar -xf clang+llvm-10.0.0-x86_64-linux-gnu-ubuntu-18.04.tar.xz && mv clang+llvm-10.0.0-x86_64-linux-gnu-ubuntu-18.04 llvm
    - name: Get LLVM on Mac
      if: ${{ steps.cache.outputs.cache-hit != 'true' && matrix.python-version != '3.6' && matrix.os == 'macos-10.15' }}
      working-directory: ../../../incubator-tvm
      run: |
        wget https://github.com/llvm/llvm-project/releases/download/llvmorg-10.0.0/clang+llvm-10.0.0-x86_64-apple-darwin.tar.xz
        tar -xf clang+llvm-10.0.0-x86_64-apple-darwin.tar.xz && mv clang+llvm-10.0.0-x86_64-apple-darwin llvm
    - name: CMake TVM
      if: ${{ steps.cache.outputs.cache-hit != 'true' && matrix.python-version != '3.6' && matrix.os != 'windows-2019' }}
      working-directory: ../../../incubator-tvm/build
      run: >-
        cmake
        "-DUSE_RPC=ON"
        "-DUSE_GRAPH_RUNTIME=ON"
        "-DUSE_LLVM=../llvm/bin/llvm-config"
        ..
    - name: Build TVM
      if: ${{ steps.cache.outputs.cache-hit != 'true' && matrix.python-version != '3.6' && matrix.os != 'windows-2019' }}
      working-directory: ../../../incubator-tvm/build
      run: |
        make -j3
    - name: Install python TVM
      if: ${{ matrix.python-version != '3.6' && matrix.os != 'windows-2019' }}
      working-directory: ../../../incubator-tvm/python
      run: |
        python setup.py install
    # We don't run pytest for Linux py3.7 since we do coverage for that case.
    - name: Test with pytest
      if: ${{ matrix.python-version != '3.7' || matrix.os != 'ubuntu-18.04' }}
      run: pytest
    # Run and push coverage only for two runs (Linux py3.7 and py3.6).
    - name: Coverage 3.7 Linux
      if: ${{ matrix.python-version == '3.7' && matrix.os == 'ubuntu-18.04' }}
      run: |
        coverage run -a -m pytest tests
        coverage xml
    - name: Coverage 3.6 Linux
      if: ${{ matrix.python-version == '3.6' && matrix.os == 'ubuntu-18.04' }}
      run: |
        coverage run -a -m pytest tests
        coverage xml
    - name: Upload coverage to Codecov 3.7
      if: ${{ matrix.python-version == '3.7' && matrix.os == 'ubuntu-18.04' }}
      uses: codecov/codecov-action@v1
      with:
        file: ./coverage.xml
        flags: unittests
    - name: Upload coverage to Codecov 3.6
      if: ${{ matrix.python-version == '3.6' && matrix.os == 'ubuntu-18.04' }}
      uses: codecov/codecov-action@v1
      with:
        file: ./coverage.xml
        flags: unittests
    # Compile and push documentation only for one of the runs (Linux py3.7).
<<<<<<< HEAD
    - name: Generate Documentation
      if: ${{ matrix.python-version == '3.7' && matrix.os == 'ubuntu-latest' }}
      run: |
        make sphinx-site -C website/
    - name: Deploy to GitHub pages 🚀
      if: ${{ github.ref == 'refs/heads/main' && matrix.python-version == '3.7' && matrix.os == 'ubuntu-latest' }}
      uses: JamesIves/github-pages-deploy-action@4.0.0
      with:
        branch: gh-pages
        folder: website/public
=======
    # - name: Generate Documentation
    #   if: ${{ matrix.python-version == '3.7' && matrix.os == 'ubuntu-18.04' }}
    #   run: |
    #     make sphinx-site -C website/
    # - name: Deploy to GitHub pages
    #   if: ${{ github.ref == 'refs/heads/main' && matrix.python-version == '3.7' && matrix.os == 'ubuntu-18.04' }}
    #   uses: JamesIves/github-pages-deploy-action@3.6.2
    #   with:
    #     GITHUB_TOKEN: ${{ secrets.GITHUB_TOKEN }}
    #     BRANCH: gh-pages
    #     FOLDER: website/public
>>>>>>> 22599db9
<|MERGE_RESOLUTION|>--- conflicted
+++ resolved
@@ -152,7 +152,6 @@
         file: ./coverage.xml
         flags: unittests
     # Compile and push documentation only for one of the runs (Linux py3.7).
-<<<<<<< HEAD
     - name: Generate Documentation
       if: ${{ matrix.python-version == '3.7' && matrix.os == 'ubuntu-latest' }}
       run: |
@@ -163,16 +162,3 @@
       with:
         branch: gh-pages
         folder: website/public
-=======
-    # - name: Generate Documentation
-    #   if: ${{ matrix.python-version == '3.7' && matrix.os == 'ubuntu-18.04' }}
-    #   run: |
-    #     make sphinx-site -C website/
-    # - name: Deploy to GitHub pages
-    #   if: ${{ github.ref == 'refs/heads/main' && matrix.python-version == '3.7' && matrix.os == 'ubuntu-18.04' }}
-    #   uses: JamesIves/github-pages-deploy-action@3.6.2
-    #   with:
-    #     GITHUB_TOKEN: ${{ secrets.GITHUB_TOKEN }}
-    #     BRANCH: gh-pages
-    #     FOLDER: website/public
->>>>>>> 22599db9
