# This workflow will install Python dependencies, run tests and lint with a single version of Python
# For more information see: https://help.github.com/actions/language-and-framework-guides/using-python-with-github-actions

name: Build

on:
  push:
    branches:
      - main

  pull_request:
    branches:
      - main

jobs:
  build:

    runs-on: ${{ matrix.os }}
    strategy:
      matrix:
        os: [ubuntu-18.04, macos-10.15, windows-2019]
        python-version: [3.5, 3.6, 3.7, 3.8]

    steps:
    - uses: actions/checkout@v2
    - name: Set up Python ${{ matrix.python-version }}
      uses: actions/setup-python@v2
      with:
        python-version: ${{ matrix.python-version }}
    - name: Lint with flake8
      run: |
        python -m pip install --upgrade pip
        pip install flake8
        # stop the build if there are Python syntax errors or undefined names
        flake8 . --count --select=E9,F63,F7,F82 --show-source --statistics
        # The GitHub editor is 127 chars wide
        flake8 . --count  --max-complexity=10 --max-line-length=127 --statistics
    # PyTorch for Mac has different pip syntax wrt Win and Linux.
    # PyTorch stop supporting python 3.5 from version 1.6.
    # The following cases address the situations above.
    - name: Install pytorch 1.5.1 if python 3.5 (mac)
      if: ${{ matrix.python-version == '3.5' && matrix.os == 'macos-10.15' }}
      run: pip install torch==1.5.1
<<<<<<< HEAD
    - name: Install pytorch 1.7.0 if python 3.5 (mac)
      if: ${{ matrix.python-version != '3.5' && matrix.os == 'macos-10.15' }}
      run: pip install torch==1.7.0
=======
    - name: Install pytorch 1.7.1 if python 3.5 (mac)
      if: ${{ matrix.python-version != '3.5' && matrix.os == 'macos-10.14' }}
      run: pip install torch==1.7.1
>>>>>>> ff9f5b43
    - name: Install pytorch 1.5.1+cpu if python 3.5 (not mac)
      if: ${{ matrix.python-version == '3.5' && matrix.os != 'macos-10.15' }}
      run: pip install torch==1.5.1+cpu -f https://download.pytorch.org/whl/torch_stable.html
<<<<<<< HEAD
    - name: Install pytorch 1.7.0+cpu if python > 3.5 (not mac)
      if:  ${{ matrix.python-version != '3.5' && matrix.os != 'macos-10.15' }}
      run: pip install torch==1.7.0+cpu -f https://download.pytorch.org/whl/torch_stable.html
=======
    - name: Install pytorch 1.7.1+cpu if python > 3.5 (not mac)
      if:  ${{ matrix.python-version != '3.5' && matrix.os != 'macos-10.14' }}
      run: pip install torch==1.7.1+cpu -f https://download.pytorch.org/whl/torch_stable.html
>>>>>>> ff9f5b43
    - name: Install basic dependencies
      run: |
        pip install .[tests] -f https://download.pytorch.org/whl/torch_stable.html
    - name: Run basic tests without extra
      run: pytest
    - name: Coverage on basic tests without extra
      run: coverage run -a -m pytest tests/test_no_extra_install.py
    - name: If mac, install libomp to facilitate lgbm install
      if: matrix.os == 'macos-10.15'
      run: |
        brew install libomp
        export CC=/usr/bin/clang
        export CXX=/usr/bin/clang++
        export CPPFLAGS="$CPPFLAGS -Xpreprocessor -fopenmp"
        export CFLAGS="$CFLAGS -I/usr/local/opt/libomp/include"
        export CXXFLAGS="$CXXFLAGS -I/usr/local/opt/libomp/include"
        export LDFLAGS="$LDFLAGS -Wl,-rpath,/usr/local/opt/libomp/lib -L/usr/local/opt/libomp/lib -lomp"
    - name: Install extra dependencies
      run: |
        pip install .[extra,onnx,sparkml]
        pip install pandas
    - uses: actions/cache@v1
      # TVM takes forever, we try to cache it.
      if: ${{ matrix.python-version != '3.5' && matrix.os != 'windows-2019' }}
      id: cache
      env:
        CACHE_NUMBER: 1
      with:
        path: ../../../incubator-tvm
        key: ${{ runner.os }}-${{ env.CACHE_NUMBER }}-tvm-0.7
    # Getting TVM requires: 1) fetching TVM from github, 2) get LLVM, 3) cmake, 4) make, 5) install python dependecy.
    # 1 to 4 will be retrieved from the cache.
    # The pipeline only works for Unix systems. For windows we will have to compile LLVM from source which is a no go.
    - name: Fetch and prepare TVM for compilation
      if: ${{ steps.cache.outputs.cache-hit != 'true' && matrix.python-version != '3.5' && matrix.os != 'windows-2019' }}
      run: |
        cd ~/
        git clone https://github.com/apache/incubator-tvm.git
        cd incubator-tvm
        git checkout tags/v0.7.0
        git submodule update --recursive --init
        cmake -E make_directory build
    - name: Get LLVM on Linux
      if: ${{ steps.cache.outputs.cache-hit != 'true' && matrix.python-version != '3.5' && matrix.os == 'ubuntu-18.04' }}
      working-directory: ../../../incubator-tvm
      run: |
        wget https://github.com/llvm/llvm-project/releases/download/llvmorg-10.0.0/clang+llvm-10.0.0-x86_64-linux-gnu-ubuntu-18.04.tar.xz
        tar -xf clang+llvm-10.0.0-x86_64-linux-gnu-ubuntu-18.04.tar.xz && mv clang+llvm-10.0.0-x86_64-linux-gnu-ubuntu-18.04 llvm
    - name: Get LLVM on Mac
      if: ${{ steps.cache.outputs.cache-hit != 'true' && matrix.python-version != '3.5' && matrix.os == 'macos-10.15' }}
      working-directory: ../../../incubator-tvm
      run: |
        wget https://github.com/llvm/llvm-project/releases/download/llvmorg-10.0.0/clang+llvm-10.0.0-x86_64-apple-darwin.tar.xz
        tar -xf clang+llvm-10.0.0-x86_64-apple-darwin.tar.xz && mv clang+llvm-10.0.0-x86_64-apple-darwin llvm
    - name: CMake TVM
      if: ${{ steps.cache.outputs.cache-hit != 'true' && matrix.python-version != '3.5' && matrix.os != 'windows-2019' }}
      working-directory: ../../../incubator-tvm/build
      run: >-
        cmake
        "-DUSE_RPC=ON"
        "-DUSE_GRAPH_RUNTIME=ON"
        "-DUSE_LLVM=../llvm/bin/llvm-config"
        ..
    - name: Build TVM
      if: ${{ steps.cache.outputs.cache-hit != 'true' && matrix.python-version != '3.5' && matrix.os != 'windows-2019' }}
      working-directory: ../../../incubator-tvm/build
      run: |
        make -j3
    - name: Install python TVM
      if: ${{ matrix.python-version != '3.5' && matrix.os != 'windows-2019' }}
      working-directory: ../../../incubator-tvm/python
      run: |
        python setup.py install
    # We don't run pytest for Linux py3.7 since we do coverage for that case.
    - name: Test with pytest
      if: ${{ matrix.python-version != '3.7' || matrix.os != 'ubuntu-18.04' }}
      run: pytest
    # Run and push coverage only for two runs (Linux py3.7 and py3.5).
    - name: Coverage 3.7 Linux
      if: ${{ matrix.python-version == '3.7' && matrix.os == 'ubuntu-18.04' }}
      run: |
        coverage run -a -m pytest tests
        coverage xml
    - name: Coverage 3.5 Linux
      if: ${{ matrix.python-version == '3.5' && matrix.os == 'ubuntu-18.04' }}
      run: |
        coverage run -a -m pytest tests
        coverage xml
    - name: Upload coverage to Codecov 3.7
      if: ${{ matrix.python-version == '3.7' && matrix.os == 'ubuntu-18.04' }}
      uses: codecov/codecov-action@v1
      with:
        file: ./coverage.xml
        flags: unittests
    - name: Upload coverage to Codecov 3.5
      if: ${{ matrix.python-version == '3.5' && matrix.os == 'ubuntu-18.04' }}
      uses: codecov/codecov-action@v1
      with:
        file: ./coverage.xml
        flags: unittests
    # Compile and push documentation only for one of the runs (Linux py3.7).
    - name: Generate Documentation
      if: ${{ matrix.python-version == '3.7' && matrix.os == 'ubuntu-18.04' }}
      run: |
        make sphinx-site -C website/
    - name: Deploy to GitHub pages
      if: ${{ github.ref == 'refs/heads/main' && matrix.python-version == '3.7' && matrix.os == 'ubuntu-18.04' }}
      uses: JamesIves/github-pages-deploy-action@3.6.2
      with:
        GITHUB_TOKEN: ${{ secrets.GITHUB_TOKEN }}
        BRANCH: gh-pages
        FOLDER: website/public<|MERGE_RESOLUTION|>--- conflicted
+++ resolved
@@ -41,27 +41,15 @@
     - name: Install pytorch 1.5.1 if python 3.5 (mac)
       if: ${{ matrix.python-version == '3.5' && matrix.os == 'macos-10.15' }}
       run: pip install torch==1.5.1
-<<<<<<< HEAD
-    - name: Install pytorch 1.7.0 if python 3.5 (mac)
-      if: ${{ matrix.python-version != '3.5' && matrix.os == 'macos-10.15' }}
-      run: pip install torch==1.7.0
-=======
     - name: Install pytorch 1.7.1 if python 3.5 (mac)
       if: ${{ matrix.python-version != '3.5' && matrix.os == 'macos-10.14' }}
       run: pip install torch==1.7.1
->>>>>>> ff9f5b43
     - name: Install pytorch 1.5.1+cpu if python 3.5 (not mac)
       if: ${{ matrix.python-version == '3.5' && matrix.os != 'macos-10.15' }}
       run: pip install torch==1.5.1+cpu -f https://download.pytorch.org/whl/torch_stable.html
-<<<<<<< HEAD
-    - name: Install pytorch 1.7.0+cpu if python > 3.5 (not mac)
-      if:  ${{ matrix.python-version != '3.5' && matrix.os != 'macos-10.15' }}
-      run: pip install torch==1.7.0+cpu -f https://download.pytorch.org/whl/torch_stable.html
-=======
     - name: Install pytorch 1.7.1+cpu if python > 3.5 (not mac)
       if:  ${{ matrix.python-version != '3.5' && matrix.os != 'macos-10.14' }}
       run: pip install torch==1.7.1+cpu -f https://download.pytorch.org/whl/torch_stable.html
->>>>>>> ff9f5b43
     - name: Install basic dependencies
       run: |
         pip install .[tests] -f https://download.pytorch.org/whl/torch_stable.html
