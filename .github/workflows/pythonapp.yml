# This workflow will install Python dependencies, run tests and lint with a single version of Python
# For more information see: https://help.github.com/actions/language-and-framework-guides/using-python-with-github-actions

name: Build

on:
  push:
    branches:
      - master

  pull_request:
    branches:
      - master

jobs:
  build:

    runs-on: ${{ matrix.os }}
    strategy:
      matrix:
        os: [ubuntu-latest, macos-latest, windows-2019]
        python-version: [3.5, 3.6, 3.7, 3.8]

    steps:
    - uses: actions/checkout@v2
    - name: Set up Python ${{ matrix.python-version }}
      uses: actions/setup-python@v2
      with:
        python-version: ${{ matrix.python-version }}
    - name: Install basic dependencies
      run: |
        python -m pip install --upgrade pip
        pip install .[tests]
    - name: Run basic tests without extra
      run: |
        pytest tests/test_no_extra_install.py
    - name: Coverage on basic tests without extra
      run: |
        coverage run -a -m pytest tests/test_no_extra_install.py
    - name: If mac, install libomp to facilitate lgbm install
      if: matrix.os == 'macOS-latest'
      run: |
        brew install libomp
        export CC=/usr/bin/clang
        export CXX=/usr/bin/clang++
        export CPPFLAGS="$CPPFLAGS -Xpreprocessor -fopenmp"
        export CFLAGS="$CFLAGS -I/usr/local/opt/libomp/include"
        export CXXFLAGS="$CXXFLAGS -I/usr/local/opt/libomp/include"
        export LDFLAGS="$LDFLAGS -Wl,-rpath,/usr/local/opt/libomp/lib -L/usr/local/opt/libomp/lib -lomp"
    - name: Install extra dependencies
      run: |
        pip install .[extra]
    - name: Lint with flake8
      run: |
        # stop the build if there are Python syntax errors or undefined names
        flake8 . --count --select=E9,F63,F7,F82 --show-source --statistics --exclude=src
        # The GitHub editor is 127 chars wide
        flake8 . --count  --max-complexity=10 --max-line-length=127 --statistics --exclude=src
    - name: Test with pytest
      run: |
<<<<<<< HEAD
        pytest tests
=======
        pytest --ignore=tests/test_no_extra_install.py
>>>>>>> 138d0f77
    - name: Coverage
      run: |
        coverage run -a -m pytest tests --ignore=tests/test_no_extra_install.py
        coverage xml
    - name: Upload coverage to Codecov
      uses: codecov/codecov-action@v1
      with:
        file: ./coverage.xml
        flags: unittests<|MERGE_RESOLUTION|>--- conflicted
+++ resolved
@@ -58,11 +58,7 @@
         flake8 . --count  --max-complexity=10 --max-line-length=127 --statistics --exclude=src
     - name: Test with pytest
       run: |
-<<<<<<< HEAD
-        pytest tests
-=======
         pytest --ignore=tests/test_no_extra_install.py
->>>>>>> 138d0f77
     - name: Coverage
       run: |
         coverage run -a -m pytest tests --ignore=tests/test_no_extra_install.py
