--- conflicted
+++ resolved
@@ -37,17 +37,9 @@
         flake8 . --count  --max-complexity=10 --max-line-length=127 --statistics
     - name: Test with pytest
       run: |
-<<<<<<< HEAD
-        pip install -r requirements.txt && pip install -e . && pip install pytest && pip install onnx && pip install onnxruntime && pip install onnxconverter-common && pip install onnxmltools
         pytest
     - name: Coverage
       run: |
-        pip install -r requirements.txt && pip install -e . && pip install coverage && pip install onnx && pip install onnxruntime && pip install onnxconverter-common && pip install onnxmltools
-=======
-        pytest
-    - name: Coverage
-      run: |
->>>>>>> 1311cf22
         coverage run -m pytest tests
         coverage xml
         MINIMUM=70
