--- conflicted
+++ resolved
@@ -52,18 +52,10 @@
     install_requires=install_requires,
     extras_require={
         "tests": ["flake8", "pytest", "coverage", "pre-commit"],
-<<<<<<< HEAD
-        "docs": ["pdoc3==0.8.1"],
-        "sparkml": ["pyspark>=2.4.4"],
-        "onnx": onnx_requires,
-        "extra": extra_requires,
-        "benchmark": onnx_requires + extra_requires + ["memory-profiler", "openml"],
-=======
         "sparkml": ["pyspark>=2.4.4"],
         "onnx": onnx_requires,
         "extra": extra_requires,
         "benchmark": onnx_requires + extra_requires + ["memory-profiler", "psutil"],
->>>>>>> 4394740b
     },
     classifiers=[
         "Environment :: Console",
