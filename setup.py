--- conflicted
+++ resolved
@@ -21,15 +21,7 @@
     if start_pos >= 0:
         long_description = long_description[start_pos:]
 
-<<<<<<< HEAD
-install_requires = ["numpy>=1.15", "onnxconverter-common>=1.6.0", "scikit-learn>=0.22.1"]
-if sys.version_info[1] == 5:
-    install_requires.append("torch<=1.5.1")
-else:
-    install_requires.append("torch")
-=======
 install_requires = ["numpy>=1.15", "onnxconverter-common>=1.6.0", "scikit-learn>=0.22.1", "torch>=1.4.0"]
->>>>>>> eef44cf7
 setup(
     name="hummingbird-ml",
     version=version_str,
