--- conflicted
+++ resolved
@@ -96,7 +96,6 @@
         # Test torcscript requires test_input
         self.assertRaises(RuntimeError, hummingbird.ml.convert, model, "torch.jit")
 
-<<<<<<< HEAD
     # Test TVM requires test_data
     @unittest.skipIf(not tvm_installed(), reason="TVM test requires TVM installed")
     def test_tvm_test_data(self):
@@ -115,9 +114,6 @@
         self.assertRaises(RuntimeError, hummingbird.ml.convert, model, "tvm")
 
     # Test onnx requires test_data or initial_types
-=======
-    # Test onnx no test_data, float input
->>>>>>> b775cbae
     @unittest.skipIf(
         not (onnx_ml_tools_installed() and onnx_runtime_installed()), reason="ONNXML test require ONNX, ORT and ONNXMLTOOLS"
     )
