--- conflicted
+++ resolved
@@ -29,13 +29,8 @@
 
         model.fit(X, y)
 
-<<<<<<< HEAD
         hb_model = hummingbird.ml.convert(model, "tOrCh")
-        self.assertTrue(hb_model is not None)
-=======
-        hb_model = hummingbird.ml.convert(model, "pYtOrCh")
         self.assertIsNotNone(hb_model)
->>>>>>> 138d0f77
         np.testing.assert_allclose(model.predict_proba(X), hb_model.predict_proba(X), rtol=1e-06, atol=1e-06)
 
     # Test not supported backends
