"""
Tests extra configurations.
"""
from distutils.version import LooseVersion
import psutil
import unittest
import warnings
import sys

import numpy as np
<<<<<<< HEAD
from onnxconverter_common.data_types import FloatTensorType
from sklearn import datasets
from sklearn.ensemble import GradientBoostingClassifier, GradientBoostingRegressor, IsolationForest
from sklearn.preprocessing import StandardScaler
from sklearn.compose import ColumnTransformer
from sklearn.pipeline import Pipeline
import torch

import hummingbird.ml
from hummingbird.ml._utils import onnx_ml_tools_installed, onnx_runtime_installed, pandas_installed
from hummingbird.ml import constants

if onnx_ml_tools_installed():
    from onnxmltools.convert import convert_sklearn
=======
from sklearn.ensemble import GradientBoostingClassifier
from onnxconverter_common.data_types import FloatTensorType
import torch

import hummingbird.ml
from hummingbird.ml._utils import onnx_ml_tools_installed, onnx_runtime_installed, lightgbm_installed
from hummingbird.ml import constants

if lightgbm_installed():
    import lightgbm as lgb
if onnx_ml_tools_installed():
    from onnxmltools.convert import convert_lightgbm
>>>>>>> 554f5382


class TestExtraConf(unittest.TestCase):
    # Test default number of threads. It will only work on mac after 1.6 https://github.com/pytorch/pytorch/issues/43036
    @unittest.skipIf(
        sys.platform == "darwin" and LooseVersion(torch.__version__) <= LooseVersion("1.6.0"),
        reason="PyTorch has a bug on mac related to multi-threading",
    )
    def test_torch_deafault_n_threads(self):
        warnings.filterwarnings("ignore")
        max_depth = 10
        num_classes = 2
        model = GradientBoostingClassifier(n_estimators=10, max_depth=max_depth)
        np.random.seed(0)
        X = np.random.rand(100, 200)
        X = np.array(X, dtype=np.float32)
        y = np.random.randint(num_classes, size=100)

        model.fit(X, y)

        hb_model = hummingbird.ml.convert(model, "torch")

        self.assertIsNotNone(hb_model)
        self.assertTrue(torch.get_num_threads() == psutil.cpu_count(logical=False))
        self.assertTrue(torch.get_num_interop_threads() == 1)

    # Test one thread in pytorch.
    def test_torch_one_thread(self):
        warnings.filterwarnings("ignore")
        max_depth = 10
        num_classes = 2
        model = GradientBoostingClassifier(n_estimators=10, max_depth=max_depth)
        np.random.seed(0)
        X = np.random.rand(100, 200)
        X = np.array(X, dtype=np.float32)
        y = np.random.randint(num_classes, size=100)

        model.fit(X, y)

        hb_model = hummingbird.ml.convert(model, "torch", extra_config={constants.N_THREADS: 1})

        self.assertIsNotNone(hb_model)
        self.assertTrue(torch.get_num_threads() == 1)
        self.assertTrue(torch.get_num_interop_threads() == 1)

    # Test default number of threads onnx.
    @unittest.skipIf(
        not (onnx_ml_tools_installed() and onnx_runtime_installed()), reason="ONNXML test require ONNX, ORT and ONNXMLTOOLS"
    )
    def test_onnx_deafault_n_threads(self):
        warnings.filterwarnings("ignore")
        max_depth = 10
        num_classes = 2
        model = GradientBoostingClassifier(n_estimators=10, max_depth=max_depth)
        np.random.seed(0)
        X = np.random.rand(100, 200)
        X = np.array(X, dtype=np.float32)
        y = np.random.randint(num_classes, size=100)

        model.fit(X, y)

        # Create ONNX-ML model
        onnx_ml_model = convert_sklearn(
            model, initial_types=[("input", FloatTensorType([X.shape[0], X.shape[1]]))], target_opset=9
        )

        hb_model = hummingbird.ml.convert(onnx_ml_model, "onnx", X)

        self.assertIsNotNone(hb_model)
        self.assertTrue(hb_model._session.get_session_options().intra_op_num_threads == psutil.cpu_count(logical=False))
        self.assertTrue(hb_model._session.get_session_options().inter_op_num_threads == 1)

    # Test one thread onnx.
    @unittest.skipIf(
        not (onnx_ml_tools_installed() and onnx_runtime_installed()), reason="ONNXML test require ONNX, ORT and ONNXMLTOOLS"
    )
    def test_onnx_one_thread(self):
        warnings.filterwarnings("ignore")
        max_depth = 10
        num_classes = 2
        model = GradientBoostingClassifier(n_estimators=10, max_depth=max_depth)
        np.random.seed(0)
        X = np.random.rand(100, 200)
        X = np.array(X, dtype=np.float32)
        y = np.random.randint(num_classes, size=100)

        model.fit(X, y)

        hb_model = hummingbird.ml.convert(model, "onnx", X, extra_config={constants.N_THREADS: 1})

        self.assertIsNotNone(hb_model)
        self.assertTrue(hb_model._session.get_session_options().intra_op_num_threads == 1)
        self.assertTrue(hb_model._session.get_session_options().inter_op_num_threads == 1)

<<<<<<< HEAD
    # Test pytorch regressor with batching.
    def test_torch_regression_batch(self):
        warnings.filterwarnings("ignore")
        max_depth = 10
        num_classes = 2
        model = GradientBoostingRegressor(n_estimators=10, max_depth=max_depth)
        np.random.seed(0)
        X = np.random.rand(100, 200)
        X = np.array(X, dtype=np.float32)
        y = np.random.randint(num_classes, size=100)

        model.fit(X, y)

        hb_model = hummingbird.ml.convert(model, "torch", extra_config={constants.BATCH_SIZE: 10})

        self.assertIsNotNone(hb_model)
        np.testing.assert_allclose(model.predict(X), hb_model.predict(X), rtol=1e-06, atol=1e-06)

    # Test pytorch classifier with batching.
    def test_torch_classification_batch(self):
        warnings.filterwarnings("ignore")
        max_depth = 10
        num_classes = 2
        model = GradientBoostingClassifier(n_estimators=10, max_depth=max_depth)
        np.random.seed(0)
        X = np.random.rand(100, 200)
        X = np.array(X, dtype=np.float32)
        y = np.random.randint(num_classes, size=100)

        model.fit(X, y)

        hb_model = hummingbird.ml.convert(model, "torch", extra_config={constants.BATCH_SIZE: 10})

        self.assertIsNotNone(hb_model)
        np.testing.assert_allclose(model.predict(X), hb_model.predict(X), rtol=1e-06, atol=1e-06)
        np.testing.assert_allclose(model.predict_proba(X), hb_model.predict_proba(X), rtol=1e-06, atol=1e-06)

    # Test pytorch classifier with batching.
    def test_torch_iforest_batch(self):
        warnings.filterwarnings("ignore")
        num_classes = 2
        model = IsolationForest(n_estimators=10, max_samples=2)
        np.random.seed(0)
        X = np.random.rand(100, 200)
        X = np.array(X, dtype=np.float32)
        y = np.random.randint(num_classes, size=100)

        model.fit(X, y)

        hb_model = hummingbird.ml.convert(model, "torch", extra_config={constants.BATCH_SIZE: 10})

        self.assertIsNotNone(hb_model)
        np.testing.assert_allclose(model.predict(X), hb_model.predict(X), rtol=1e-06, atol=1e-06)
        np.testing.assert_allclose(model.decision_function(X), hb_model.decision_function(X), rtol=1e-06, atol=1e-06)
        np.testing.assert_allclose(model.score_samples(X), hb_model.score_samples(X), rtol=1e-06, atol=1e-06)

    # Test pytorch regressor with batching and uneven rows.
    def test_torch_batch_regression_uneven(self):
        warnings.filterwarnings("ignore")
        max_depth = 10
        num_classes = 2
        model = GradientBoostingRegressor(n_estimators=10, max_depth=max_depth)
        np.random.seed(0)
        X = np.random.rand(105, 200)
        X = np.array(X, dtype=np.float32)
        y = np.random.randint(num_classes, size=105)

        model.fit(X, y)

        hb_model = hummingbird.ml.convert(model, "torch", extra_config={constants.BATCH_SIZE: 10})

        self.assertIsNotNone(hb_model)
        np.testing.assert_allclose(model.predict(X), hb_model.predict(X), rtol=1e-06, atol=1e-06)

    # Test pytorch classification with batching and uneven rows.
    def test_torch_batch_classification_uneven(self):
        warnings.filterwarnings("ignore")
        max_depth = 10
        num_classes = 2
        model = GradientBoostingClassifier(n_estimators=10, max_depth=max_depth)
        np.random.seed(0)
        X = np.random.rand(105, 200)
        X = np.array(X, dtype=np.float32)
        y = np.random.randint(num_classes, size=105)

        model.fit(X, y)

        hb_model = hummingbird.ml.convert(model, "torch", extra_config={constants.BATCH_SIZE: 10})

        self.assertIsNotNone(hb_model)
        np.testing.assert_allclose(model.predict(X), hb_model.predict(X), rtol=1e-06, atol=1e-06)

    # Test pytorch transform with batching and uneven rows.
    def test_torch_batch_transform(self):
        warnings.filterwarnings("ignore")
        model = StandardScaler(with_mean=True, with_std=True)
        np.random.seed(0)
        X = np.random.rand(105, 200)
        X = np.array(X, dtype=np.float32)

        model.fit(X)

        hb_model = hummingbird.ml.convert(model, "torch", extra_config={constants.BATCH_SIZE: 10})

        self.assertIsNotNone(hb_model)
        np.testing.assert_allclose(model.transform(X), hb_model.transform(X), rtol=1e-06, atol=1e-06)

    # Test torchscript regression with batching.
    def test_torchscript_regression_batch(self):
        warnings.filterwarnings("ignore")
        max_depth = 10
        num_classes = 2
        model = GradientBoostingRegressor(n_estimators=10, max_depth=max_depth)
        np.random.seed(0)
        X = np.random.rand(103, 200)
        X = np.array(X, dtype=np.float32)
        y = np.random.randint(num_classes, size=103)

        model.fit(X, y)

        hb_model = hummingbird.ml.convert(model, "torch.jit", X, extra_config={constants.BATCH_SIZE: 10})

        self.assertIsNotNone(hb_model)
        np.testing.assert_allclose(model.predict(X), hb_model.predict(X), rtol=1e-06, atol=1e-06)

    # Test torchscript classification with batching.
    def test_torchscript_classification_batch(self):
        warnings.filterwarnings("ignore")
        max_depth = 10
        num_classes = 2
        model = GradientBoostingClassifier(n_estimators=10, max_depth=max_depth)
        np.random.seed(0)
        X = np.random.rand(103, 200)
        X = np.array(X, dtype=np.float32)
        y = np.random.randint(num_classes, size=103)

        model.fit(X, y)

        hb_model = hummingbird.ml.convert(model, "torch.jit", X, extra_config={constants.BATCH_SIZE: 10})

        self.assertIsNotNone(hb_model)
        np.testing.assert_allclose(model.predict(X), hb_model.predict(X), rtol=1e-06, atol=1e-06)
        np.testing.assert_allclose(model.predict_proba(X), hb_model.predict_proba(X), rtol=1e-06, atol=1e-06)

    # Test torchscript iforest with batching.
    def test_torchscript_iforest_batch(self):
        warnings.filterwarnings("ignore")
        num_classes = 2
        model = IsolationForest(n_estimators=10, max_samples=2)
        np.random.seed(0)
        X = np.random.rand(103, 200)
        X = np.array(X, dtype=np.float32)
        y = np.random.randint(num_classes, size=103)

        model.fit(X, y)

        hb_model = hummingbird.ml.convert(model, "torch.jit", X, extra_config={constants.BATCH_SIZE: 10})

        self.assertIsNotNone(hb_model)
        np.testing.assert_allclose(model.predict(X), hb_model.predict(X), rtol=1e-06, atol=1e-06)
        np.testing.assert_allclose(model.decision_function(X), hb_model.decision_function(X), rtol=1e-06, atol=1e-06)
        np.testing.assert_allclose(model.score_samples(X), hb_model.score_samples(X), rtol=1e-06, atol=1e-06)

    # Test torchscript transform with batching and uneven rows.
    def test_torchscript_batch_transform(self):
        warnings.filterwarnings("ignore")
        model = StandardScaler(with_mean=True, with_std=True)
        np.random.seed(0)
        X = np.random.rand(101, 200)
        X = np.array(X, dtype=np.float32)

        model.fit(X)

        hb_model = hummingbird.ml.convert(model, "torch.jit", X, extra_config={constants.BATCH_SIZE: 10})

        self.assertIsNotNone(hb_model)
        np.testing.assert_allclose(model.transform(X), hb_model.transform(X), rtol=1e-06, atol=1e-06)

    # Test onnx transform with batching and uneven rows.
    @unittest.skipIf(
        not (onnx_ml_tools_installed() and onnx_runtime_installed()), reason="ONNXML test require ONNX, ORT and ONNXMLTOOLS"
    )
    def test_onnx_batch_transform(self):
        warnings.filterwarnings("ignore")
        model = StandardScaler(with_mean=True, with_std=True)
        np.random.seed(0)
        X = np.random.rand(101, 200)
        X = np.array(X, dtype=np.float32)

        model.fit(X)

        hb_model = hummingbird.ml.convert(model, "onnx", X, extra_config={constants.BATCH_SIZE: 10})

        self.assertIsNotNone(hb_model)
        np.testing.assert_allclose(model.transform(X), hb_model.transform(X), rtol=1e-06, atol=1e-06)

    # Test onnx regression with batching.
    @unittest.skipIf(
        not (onnx_ml_tools_installed() and onnx_runtime_installed()), reason="ONNXML test require ONNX, ORT and ONNXMLTOOLS"
    )
    def test_onnx_regression_batch(self):
        warnings.filterwarnings("ignore")
        max_depth = 10
        num_classes = 2
        model = GradientBoostingRegressor(n_estimators=10, max_depth=max_depth)
        np.random.seed(0)
        X = np.random.rand(103, 200)
        X = np.array(X, dtype=np.float32)
        y = np.random.randint(num_classes, size=103)

        model.fit(X, y)

        hb_model = hummingbird.ml.convert(model, "onnx", X, extra_config={constants.BATCH_SIZE: 10})

        self.assertIsNotNone(hb_model)
        np.testing.assert_allclose(model.predict(X), hb_model.predict(X), rtol=1e-06, atol=1e-06)

    # Test onnx classification with batching.
    @unittest.skipIf(
        not (onnx_ml_tools_installed() and onnx_runtime_installed()), reason="ONNXML test require ONNX, ORT and ONNXMLTOOLS"
    )
    def test_onnx_classification_batch(self):
        warnings.filterwarnings("ignore")
        max_depth = 10
        num_classes = 2
        model = GradientBoostingClassifier(n_estimators=10, max_depth=max_depth)
        np.random.seed(0)
        X = np.random.rand(103, 200)
        X = np.array(X, dtype=np.float32)
        y = np.random.randint(num_classes, size=103)

        model.fit(X, y)

        hb_model = hummingbird.ml.convert(model, "onnx", X, extra_config={constants.BATCH_SIZE: 10})

        self.assertIsNotNone(hb_model)
        np.testing.assert_allclose(model.predict(X), hb_model.predict(X), rtol=1e-06, atol=1e-06)
        np.testing.assert_allclose(model.predict_proba(X), hb_model.predict_proba(X), rtol=1e-06, atol=1e-06)

    # Test onnx iforest with batching.
    @unittest.skipIf(
        not (onnx_ml_tools_installed() and onnx_runtime_installed()), reason="ONNXML test require ONNX, ORT and ONNXMLTOOLS"
    )
    def test_onnx_iforest_batch(self):
        warnings.filterwarnings("ignore")
        num_classes = 2
        model = IsolationForest(n_estimators=10, max_samples=2)
        np.random.seed(0)
        X = np.random.rand(103, 200)
        X = np.array(X, dtype=np.float32)
        y = np.random.randint(num_classes, size=103)

        model.fit(X, y)

        hb_model = hummingbird.ml.convert(model, "onnx", X, extra_config={constants.BATCH_SIZE: 10})

        self.assertIsNotNone(hb_model)
        np.testing.assert_allclose(model.predict(X), hb_model.predict(X), rtol=1e-06, atol=1e-06)
        np.testing.assert_allclose(model.decision_function(X), hb_model.decision_function(X), rtol=1e-06, atol=1e-06)
        np.testing.assert_allclose(model.score_samples(X), hb_model.score_samples(X), rtol=1e-06, atol=1e-06)

    # Test batch with pandas.
    @unittest.skipIf(not pandas_installed(), reason="Test requires pandas installed")
    def test_pandas_batch(self):
        import pandas

        max_depth = 10
        iris = datasets.load_iris()
        X = iris.data[:, :3]
        y = iris.target
        columns = ["vA", "vB", "vC"]
        X_train = pandas.DataFrame(X, columns=columns)

        pipeline = Pipeline(
            steps=[
                ("preprocessor", ColumnTransformer(transformers=[], remainder="passthrough",)),
                ("classifier", GradientBoostingClassifier(n_estimators=10, max_depth=max_depth)),
            ]
        )

        pipeline.fit(X_train, y)

        torch_model = hummingbird.ml.convert(pipeline, "torch", X_train, extra_config={constants.BATCH_SIZE: 10})

        self.assertTrue(torch_model is not None)

        np.testing.assert_allclose(
            pipeline.predict_proba(X_train), torch_model.predict_proba(X_train), rtol=1e-06, atol=1e-06,
        )

    # Test batch with pandas.
    @unittest.skipIf(not pandas_installed(), reason="Test requires pandas installed")
    def test_pandas_batch_ts(self):
        import pandas

        max_depth = 10
        iris = datasets.load_iris()
        X = iris.data[:, :3]
        y = iris.target
        columns = ["vA", "vB", "vC"]
        X_train = pandas.DataFrame(X, columns=columns)

        pipeline = Pipeline(
            steps=[
                ("preprocessor", ColumnTransformer(transformers=[], remainder="passthrough",)),
                ("classifier", GradientBoostingClassifier(n_estimators=10, max_depth=max_depth)),
            ]
        )

        pipeline.fit(X_train, y)

        torch_model = hummingbird.ml.convert(pipeline, "torch.jit", X_train, extra_config={constants.BATCH_SIZE: 10})

        self.assertTrue(torch_model is not None)

        np.testing.assert_allclose(
            pipeline.predict_proba(X_train), torch_model.predict_proba(X_train), rtol=1e-06, atol=1e-06,
        )

    # Test batch with pandas.
    @unittest.skipIf(not pandas_installed(), reason="Test requires pandas installed")
    @unittest.skipIf(
        not (onnx_ml_tools_installed() and onnx_runtime_installed()), reason="ONNXML test require ONNX, ORT and ONNXMLTOOLS"
    )
    def test_pandas_batch_onnx(self):
        import pandas

        max_depth = 10
        iris = datasets.load_iris()
        X = iris.data[:, :3]
        y = iris.target
        columns = ["vA", "vB", "vC"]
        X_train = pandas.DataFrame(X, columns=columns)

        pipeline = Pipeline(
            steps=[
                ("preprocessor", ColumnTransformer(transformers=[], remainder="passthrough",)),
                ("classifier", GradientBoostingClassifier(n_estimators=10, max_depth=max_depth)),
            ]
        )

        pipeline.fit(X_train, y)

        hb_model = hummingbird.ml.convert(pipeline, "onnx", X_train, extra_config={constants.BATCH_SIZE: 10})

        self.assertTrue(hb_model is not None)

        np.testing.assert_allclose(
            pipeline.predict_proba(X_train), hb_model.predict_proba(X_train), rtol=1e-06, atol=1e-06,
        )
=======
    # Check converter with model name set as extra_config.
    @unittest.skipIf(
        not (onnx_ml_tools_installed() and onnx_runtime_installed()), reason="ONNXML test require ONNX, ORT and ONNXMLTOOLS"
    )
    @unittest.skipIf(not lightgbm_installed(), reason="LightGBM test requires LightGBM installed")
    def test_lightgbm_pytorch_extra_config(self):
        warnings.filterwarnings("ignore")
        X = [[0, 1], [1, 1], [2, 0]]
        X = np.array(X, dtype=np.float32)
        y = np.array([100, -10, 50], dtype=np.float32)
        model = lgb.LGBMRegressor(n_estimators=3, min_child_samples=1)
        model.fit(X, y)

        # Create ONNX-ML model
        onnx_ml_model = convert_lightgbm(
            model, initial_types=[("input", FloatTensorType([X.shape[0], X.shape[1]]))], target_opset=9
        )

        # Create ONNX model
        model_name = "hummingbird.ml.test.lightgbm"
        onnx_model = hummingbird.ml.convert(onnx_ml_model, "onnx", extra_config={constants.ONNX_OUTPUT_MODEL_NAME: model_name})

        assert onnx_model.model.graph.name == model_name
>>>>>>> 554f5382


if __name__ == "__main__":
    unittest.main()<|MERGE_RESOLUTION|>--- conflicted
+++ resolved
@@ -8,7 +8,6 @@
 import sys
 
 import numpy as np
-<<<<<<< HEAD
 from onnxconverter_common.data_types import FloatTensorType
 from sklearn import datasets
 from sklearn.ensemble import GradientBoostingClassifier, GradientBoostingRegressor, IsolationForest
@@ -18,25 +17,14 @@
 import torch
 
 import hummingbird.ml
-from hummingbird.ml._utils import onnx_ml_tools_installed, onnx_runtime_installed, pandas_installed
-from hummingbird.ml import constants
-
-if onnx_ml_tools_installed():
-    from onnxmltools.convert import convert_sklearn
-=======
-from sklearn.ensemble import GradientBoostingClassifier
-from onnxconverter_common.data_types import FloatTensorType
-import torch
-
-import hummingbird.ml
-from hummingbird.ml._utils import onnx_ml_tools_installed, onnx_runtime_installed, lightgbm_installed
+from hummingbird.ml._utils import onnx_ml_tools_installed, onnx_runtime_installed, pandas_installed, lightgbm_installed
 from hummingbird.ml import constants
 
 if lightgbm_installed():
     import lightgbm as lgb
+
 if onnx_ml_tools_installed():
-    from onnxmltools.convert import convert_lightgbm
->>>>>>> 554f5382
+    from onnxmltools.convert import convert_sklearn, convert_lightgbm
 
 
 class TestExtraConf(unittest.TestCase):
@@ -131,7 +119,6 @@
         self.assertTrue(hb_model._session.get_session_options().intra_op_num_threads == 1)
         self.assertTrue(hb_model._session.get_session_options().inter_op_num_threads == 1)
 
-<<<<<<< HEAD
     # Test pytorch regressor with batching.
     def test_torch_regression_batch(self):
         warnings.filterwarnings("ignore")
@@ -482,7 +469,7 @@
         np.testing.assert_allclose(
             pipeline.predict_proba(X_train), hb_model.predict_proba(X_train), rtol=1e-06, atol=1e-06,
         )
-=======
+
     # Check converter with model name set as extra_config.
     @unittest.skipIf(
         not (onnx_ml_tools_installed() and onnx_runtime_installed()), reason="ONNXML test require ONNX, ORT and ONNXMLTOOLS"
@@ -506,7 +493,6 @@
         onnx_model = hummingbird.ml.convert(onnx_ml_model, "onnx", extra_config={constants.ONNX_OUTPUT_MODEL_NAME: model_name})
 
         assert onnx_model.model.graph.name == model_name
->>>>>>> 554f5382
 
 
 if __name__ == "__main__":
