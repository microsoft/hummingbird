import unittest
import numpy as np
from sklearn import datasets

from sklearn.compose import ColumnTransformer
from sklearn.decomposition import PCA
from sklearn.linear_model import LogisticRegression
from sklearn.ensemble import RandomForestRegressor
from sklearn.model_selection import train_test_split
from sklearn.pipeline import Pipeline, FeatureUnion
from sklearn.preprocessing import OneHotEncoder, StandardScaler, MinMaxScaler

import hummingbird.ml
from hummingbird.ml._utils import pandas_installed, onnx_runtime_installed
from hummingbird.ml import constants

from onnxconverter_common.data_types import (
    FloatTensorType,
    Int64TensorType,
    StringTensorType,
)

try:
    from sklearn.impute import SimpleImputer
except ImportError:
    from sklearn.preprocessing import Imputer as SimpleImputer

if pandas_installed():
    import pandas


class TestSklearnPipeline(unittest.TestCase):
    def test_pipeline(self):
        data = np.array([[0, 0], [0, 0], [1, 1], [1, 1]], dtype=np.float32)
        scaler = StandardScaler()
        scaler.fit(data)
        model = Pipeline([("scaler1", scaler), ("scaler2", scaler)])

        torch_model = hummingbird.ml.convert(model, "torch")

        self.assertTrue(torch_model is not None)

        np.testing.assert_allclose(
            model.transform(data), torch_model.transform(data), rtol=1e-06, atol=1e-06,
        )

    def test_pipeline2(self):
        data = np.array([[0.0, 0.0], [0.0, 0.0], [1.0, 1.0], [1.0, 1.0]], dtype=np.float32)
        scaler = StandardScaler()
        scaler.fit(data)
        model = Pipeline([("scaler1", scaler), ("scaler2", scaler)])

        torch_model = hummingbird.ml.convert(model, "torch")

        self.assertTrue(torch_model is not None)

        np.testing.assert_allclose(
            model.transform(data), torch_model.transform(data), rtol=1e-06, atol=1e-06,
        )

    def test_combine_inputs_union_in_pipeline(self):
        from sklearn.preprocessing import StandardScaler
        from sklearn.pipeline import Pipeline

        data = np.array([[0.0, 0.0], [0.0, 0.0], [1.0, 1.0], [1.0, 1.0]], dtype=np.float32)
        model = Pipeline(
            [
                ("scaler1", StandardScaler()),
                ("union", FeatureUnion([("scaler2", StandardScaler()), ("scaler3", MinMaxScaler())])),
            ]
        )
        model.fit(data)

        torch_model = hummingbird.ml.convert(model, "torch")

        self.assertTrue(torch_model is not None)

        np.testing.assert_allclose(
            model.transform(data), torch_model.transform(data), rtol=1e-06, atol=1e-06,
        )

    def test_combine_inputs_floats_ints(self):
        data = [[0, 0.0], [0, 0.0], [1, 1.0], [1, 1.0]]
        scaler = StandardScaler()
        scaler.fit(data)
        model = Pipeline([("scaler1", scaler), ("scaler2", scaler)])

        torch_model = hummingbird.ml.convert(model, "torch")

        self.assertTrue(torch_model is not None)

        np.testing.assert_allclose(
            model.transform(data), torch_model.transform(data), rtol=1e-06, atol=1e-06,
        )

    @unittest.skipIf(not pandas_installed(), reason="Test requires pandas installed")
    def test_pipeline_column_transformer_1(self):
        iris = datasets.load_iris()
        X = iris.data[:, :3]
        y = iris.target
        X_train = pandas.DataFrame(X, columns=["vA", "vB", "vC"])
        X_train["vcat"] = X_train["vA"].apply(lambda x: 1 if x > 0.5 else 2)
        X_train["vcat2"] = X_train["vB"].apply(lambda x: 3 if x > 0.5 else 4)
        y_train = y % 2
        numeric_features = [0, 1, 2]  # ["vA", "vB", "vC"]

        classifier = LogisticRegression(
            C=0.01, class_weight=dict(zip([False, True], [0.2, 0.8])), n_jobs=1, max_iter=10, solver="liblinear", tol=1e-3,
        )

        numeric_transformer = Pipeline(steps=[("scaler", StandardScaler())])

        preprocessor = ColumnTransformer(transformers=[("num", numeric_transformer, numeric_features)])

        model = Pipeline(steps=[("precprocessor", preprocessor), ("classifier", classifier)])

        model.fit(X_train, y_train)

        X_test = X_train[:11]

        torch_model = hummingbird.ml.convert(model, "torch")

        self.assertTrue(torch_model is not None)

        np.testing.assert_allclose(
            model.predict_proba(X_test), torch_model.predict_proba(X_test.values), rtol=1e-06, atol=1e-06,
        )

    @unittest.skipIf(not pandas_installed(), reason="Test requires pandas installed")
    def test_pipeline_column_transformer_string(self):
        """
        TODO: Hummingbird does not yet support strings in this context. Should raise error.
        When this feature is complete, change this test.
        """
        # fit
        titanic_url = "https://raw.githubusercontent.com/amueller/scipy-2017-sklearn/091d371/notebooks/datasets/titanic3.csv"
        data = pandas.read_csv(titanic_url)
        X = data.drop("survived", axis=1)
        y = data["survived"]
        # SimpleImputer on string is not available for string
        # in ONNX-ML specifications.
        # So we do it beforehand.
        X["pclass"].fillna("missing", inplace=True)

        X_train, X_test, y_train, y_test = train_test_split(X, y, test_size=0.2)

        numeric_features = ["age", "fare"]
        numeric_transformer = Pipeline(steps=[("imputer", SimpleImputer(strategy="median")), ("scaler", StandardScaler())])

        categorical_features = ["pclass"]
        categorical_transformer = Pipeline(steps=[("onehot", OneHotEncoder(handle_unknown="ignore"))])

        preprocessor = ColumnTransformer(
            transformers=[
                ("num", numeric_transformer, numeric_features),
                ("cat", categorical_transformer, categorical_features),
            ]
        )

        clf = Pipeline(steps=[("preprocessor", preprocessor), ("classifier", LogisticRegression(solver="liblinear"))])

        to_drop = {"parch", "sibsp", "cabin", "ticket", "name", "body", "home.dest", "boat", "sex", "embarked"}

        X_train = X_train.copy()
        X_test = X_test.copy()
        X_train["pclass"] = X_train["pclass"].astype(np.int64)
        X_test["pclass"] = X_test["pclass"].astype(np.int64)
        X_train = X_train.drop(to_drop, axis=1)
        X_test = X_test.drop(to_drop, axis=1)

        clf.fit(X_train, y_train)

        torch_model = hummingbird.ml.convert(clf, "torch", X_test)

        self.assertTrue(torch_model is not None)

        np.testing.assert_allclose(
            clf.predict(X_test), torch_model.predict(X_test), rtol=1e-06, atol=1e-06,
        )

    @unittest.skipIf(not pandas_installed(), reason="Test requires pandas installed")
    def test_pipeline_column_transformer(self):
        iris = datasets.load_iris()
        X = iris.data[:, :3]
        y = iris.target
        X_train = pandas.DataFrame(X, columns=["vA", "vB", "vC"])
        X_train["vcat"] = X_train["vA"].apply(lambda x: 1 if x > 0.5 else 2)
        X_train["vcat2"] = X_train["vB"].apply(lambda x: 3 if x > 0.5 else 4)
        y_train = y % 2
        numeric_features = [0, 1, 2]  # ["vA", "vB", "vC"]
        categorical_features = [3, 4]  # ["vcat", "vcat2"]

        classifier = LogisticRegression(
            C=0.01, class_weight=dict(zip([False, True], [0.2, 0.8])), n_jobs=1, max_iter=10, solver="liblinear", tol=1e-3,
        )

        numeric_transformer = Pipeline(steps=[("scaler", StandardScaler())])

        categorical_transformer = Pipeline(steps=[("onehot", OneHotEncoder(sparse=True, handle_unknown="ignore"))])

        preprocessor = ColumnTransformer(
            transformers=[
                ("num", numeric_transformer, numeric_features),
                ("cat", categorical_transformer, categorical_features),
            ]
        )

        model = Pipeline(steps=[("precprocessor", preprocessor), ("classifier", classifier)])

        model.fit(X_train, y_train)

        X_test = X_train[:11]

        torch_model = hummingbird.ml.convert(model, "torch")

        self.assertTrue(torch_model is not None)

        np.testing.assert_allclose(
            model.predict_proba(X_test), torch_model.predict_proba(X_test.values), rtol=1e-06, atol=1e-06,
        )

    @unittest.skipIf(not pandas_installed(), reason="Test requires pandas installed")
    def test_pipeline_column_transformer_pandas(self):
        iris = datasets.load_iris()
        X = iris.data[:, :3]
        y = iris.target
        X_train = pandas.DataFrame(X, columns=["vA", "vB", "vC"])
        X_train["vcat"] = X_train["vA"].apply(lambda x: 1 if x > 0.5 else 2)
        X_train["vcat2"] = X_train["vB"].apply(lambda x: 3 if x > 0.5 else 4)
        y_train = y % 2
        numeric_features = [0, 1, 2]  # ["vA", "vB", "vC"]
        categorical_features = [3, 4]  # ["vcat", "vcat2"]

        classifier = LogisticRegression(
            C=0.01, class_weight=dict(zip([False, True], [0.2, 0.8])), n_jobs=1, max_iter=10, solver="liblinear", tol=1e-3,
        )

        numeric_transformer = Pipeline(steps=[("scaler", StandardScaler())])

        categorical_transformer = Pipeline(steps=[("onehot", OneHotEncoder(sparse=True, handle_unknown="ignore"))])

        preprocessor = ColumnTransformer(
            transformers=[
                ("num", numeric_transformer, numeric_features),
                ("cat", categorical_transformer, categorical_features),
            ]
        )

        model = Pipeline(steps=[("precprocessor", preprocessor), ("classifier", classifier)])

        model.fit(X_train, y_train)

        X_test = X_train[:11]

        torch_model = hummingbird.ml.convert(model, "torch", X_test)

        self.assertTrue(torch_model is not None)

        np.testing.assert_allclose(
            model.predict_proba(X_test), torch_model.predict_proba(X_test), rtol=1e-06, atol=1e-06,
        )

    @unittest.skipIf(not pandas_installed(), reason="Test requires pandas installed")
<<<<<<< HEAD
=======
    def test_pipeline_column_transformer_pandas_ts(self):
        iris = datasets.load_iris()
        X = np.array(iris.data[:, :3], np.float32)  # If we don't use float32 here, with python 3.5 and torch 1.5.1 will fail.
        y = iris.target
        X_train = pandas.DataFrame(X, columns=["vA", "vB", "vC"])
        X_train["vcat"] = X_train["vA"].apply(lambda x: 1 if x > 0.5 else 2)
        X_train["vcat2"] = X_train["vB"].apply(lambda x: 3 if x > 0.5 else 4)
        y_train = y % 2
        numeric_features = [0, 1, 2]  # ["vA", "vB", "vC"]
        categorical_features = [3, 4]  # ["vcat", "vcat2"]

        classifier = LogisticRegression(
            C=0.01, class_weight=dict(zip([False, True], [0.2, 0.8])), n_jobs=1, max_iter=10, solver="liblinear", tol=1e-3,
        )

        numeric_transformer = Pipeline(steps=[("scaler", StandardScaler())])

        categorical_transformer = Pipeline(steps=[("onehot", OneHotEncoder(sparse=True, handle_unknown="ignore"))])

        preprocessor = ColumnTransformer(
            transformers=[
                ("num", numeric_transformer, numeric_features),
                ("cat", categorical_transformer, categorical_features),
            ]
        )

        model = Pipeline(steps=[("preprocessor", preprocessor), ("classifier", classifier)])

        model.fit(X_train, y_train)

        X_test = X_train[:11]

        torch_model = hummingbird.ml.convert(model, "torch.jit", X_test)

        self.assertTrue(torch_model is not None)

        np.testing.assert_allclose(
            model.predict_proba(X_test), torch_model.predict_proba(X_test), rtol=1e-06, atol=1e-06,
        )

    @unittest.skipIf(not pandas_installed(), reason="Test requires pandas installed")
>>>>>>> b775cbae
    def test_pipeline_column_transformer_weights(self):
        iris = datasets.load_iris()
        X = iris.data[:, :3]
        y = iris.target
        X_train = pandas.DataFrame(X, columns=["vA", "vB", "vC"])
        X_train["vcat"] = X_train["vA"].apply(lambda x: 1 if x > 0.5 else 2)
        X_train["vcat2"] = X_train["vB"].apply(lambda x: 3 if x > 0.5 else 4)
        y_train = y % 2
        numeric_features = [0, 1, 2]  # ["vA", "vB", "vC"]
        categorical_features = [3, 4]  # ["vcat", "vcat2"]

        classifier = LogisticRegression(
            C=0.01, class_weight=dict(zip([False, True], [0.2, 0.8])), n_jobs=1, max_iter=10, solver="liblinear", tol=1e-3,
        )

        numeric_transformer = Pipeline(steps=[("scaler", StandardScaler())])

        categorical_transformer = Pipeline(steps=[("onehot", OneHotEncoder(sparse=True, handle_unknown="ignore"))])

        preprocessor = ColumnTransformer(
            transformers=[
                ("num", numeric_transformer, numeric_features),
                ("cat", categorical_transformer, categorical_features),
            ],
            transformer_weights={"num": 2, "cat": 3},
        )

        model = Pipeline(steps=[("preprocessor", preprocessor), ("classifier", classifier)])

        model.fit(X_train, y_train)

        X_test = X_train[:11]

        torch_model = hummingbird.ml.convert(model, "torch")

        self.assertTrue(torch_model is not None)

        np.testing.assert_allclose(
            model.predict_proba(X_test), torch_model.predict_proba(X_test.values), rtol=1e-06, atol=1e-06,
        )

    @unittest.skipIf(not pandas_installed(), reason="Test requires pandas installed")
    def test_pipeline_column_transformer_weights_pandas(self):
        iris = datasets.load_iris()
        X = iris.data[:, :3]
        y = iris.target
        X_train = pandas.DataFrame(X, columns=["vA", "vB", "vC"])
        X_train["vcat"] = X_train["vA"].apply(lambda x: 1 if x > 0.5 else 2)
        X_train["vcat2"] = X_train["vB"].apply(lambda x: 3 if x > 0.5 else 4)
        y_train = y % 2
        numeric_features = [0, 1, 2]  # ["vA", "vB", "vC"]
        categorical_features = [3, 4]  # ["vcat", "vcat2"]

        classifier = LogisticRegression(
            C=0.01, class_weight=dict(zip([False, True], [0.2, 0.8])), n_jobs=1, max_iter=10, solver="liblinear", tol=1e-3,
        )

        numeric_transformer = Pipeline(steps=[("scaler", StandardScaler())])

        categorical_transformer = Pipeline(steps=[("onehot", OneHotEncoder(sparse=True, handle_unknown="ignore"))])

        preprocessor = ColumnTransformer(
            transformers=[
                ("num", numeric_transformer, numeric_features),
                ("cat", categorical_transformer, categorical_features),
            ],
            transformer_weights={"num": 2, "cat": 3},
        )

        model = Pipeline(steps=[("precprocessor", preprocessor), ("classifier", classifier)])

        model.fit(X_train, y_train)

        X_test = X_train[:11]

        torch_model = hummingbird.ml.convert(model, "torch", X_test)

        self.assertTrue(torch_model is not None)

        np.testing.assert_allclose(
            model.predict_proba(X_test), torch_model.predict_proba(X_test), rtol=1e-06, atol=1e-06,
        )

    @unittest.skipIf(not pandas_installed(), reason="Test requires pandas installed")
    def test_pipeline_column_transformer_drop(self):
        iris = datasets.load_iris()
        X = iris.data[:, :3]
        y = iris.target
        X_train = pandas.DataFrame(X, columns=["vA", "vB", "vC"])
        X_train["vcat"] = X_train["vA"].apply(lambda x: 1 if x > 0.5 else 2)
        X_train["vcat2"] = X_train["vB"].apply(lambda x: 3 if x > 0.5 else 4)
        y_train = y % 2
        numeric_features = [0, 1]  # ["vA", "vB"]
        categorical_features = [3, 4]  # ["vcat", "vcat2"]

        classifier = LogisticRegression(
            C=0.01, class_weight=dict(zip([False, True], [0.2, 0.8])), n_jobs=1, max_iter=10, solver="liblinear", tol=1e-3,
        )

        numeric_transformer = Pipeline(steps=[("scaler", StandardScaler())])

        categorical_transformer = Pipeline(steps=[("onehot", OneHotEncoder(sparse=True, handle_unknown="ignore"))])

        preprocessor = ColumnTransformer(
            transformers=[
                ("num", numeric_transformer, numeric_features),
                ("cat", categorical_transformer, categorical_features),
            ],
            transformer_weights={"num": 2, "cat": 3},
            remainder="drop",
        )

        model = Pipeline(steps=[("precprocessor", preprocessor), ("classifier", classifier)])

        model.fit(X_train, y_train)

        X_test = X_train[:11]

        torch_model = hummingbird.ml.convert(model, "torch")

        self.assertTrue(torch_model is not None)

        np.testing.assert_allclose(
            model.predict_proba(X_test), torch_model.predict_proba(X_test.values), rtol=1e-06, atol=1e-06,
        )

    @unittest.skipIf(not pandas_installed(), reason="Test requires pandas installed")
    def test_pipeline_column_transformer_drop_noweights(self):
        iris = datasets.load_iris()
        X = iris.data[:, :3]
        y = iris.target
        X_train = pandas.DataFrame(X, columns=["vA", "vB", "vC"])
        X_train["vcat"] = X_train["vA"].apply(lambda x: 1 if x > 0.5 else 2)
        X_train["vcat2"] = X_train["vB"].apply(lambda x: 3 if x > 0.5 else 4)
        y_train = y % 2
        numeric_features = [0, 1]  # ["vA", "vB"]
        categorical_features = [3, 4]  # ["vcat", "vcat2"]

        classifier = LogisticRegression(
            C=0.01, class_weight=dict(zip([False, True], [0.2, 0.8])), n_jobs=1, max_iter=10, solver="liblinear", tol=1e-3,
        )

        numeric_transformer = Pipeline(steps=[("scaler", StandardScaler())])

        categorical_transformer = Pipeline(steps=[("onehot", OneHotEncoder(sparse=True, handle_unknown="ignore"))])

        preprocessor = ColumnTransformer(
            transformers=[
                ("num", numeric_transformer, numeric_features),
                ("cat", categorical_transformer, categorical_features),
            ],
            remainder="drop",
        )

        model = Pipeline(steps=[("precprocessor", preprocessor), ("classifier", classifier)])

        model.fit(X_train, y_train)

        X_test = X_train[:11]

        torch_model = hummingbird.ml.convert(model, "torch")

        self.assertTrue(torch_model is not None)

        np.testing.assert_allclose(
            model.predict_proba(X_test), torch_model.predict_proba(X_test.values), rtol=1e-06, atol=1e-06,
        )

    @unittest.skipIf(ColumnTransformer is None, reason="ColumnTransformer not available in 0.19")
    @unittest.skipIf(not pandas_installed(), reason="Test requires pandas installed")
    def test_pipeline_column_transformer_passthrough(self):
        iris = datasets.load_iris()
        X = iris.data[:, :3]
        y = iris.target
        X_train = pandas.DataFrame(X, columns=["vA", "vB", "vC"])
        X_train["vcat"] = X_train["vA"].apply(lambda x: 1 if x > 0.5 else 2)
        X_train["vcat2"] = X_train["vB"].apply(lambda x: 3 if x > 0.5 else 4)
        y_train = y % 2
        numeric_features = [0, 1]  # ["vA", "vB"]
        categorical_features = [3, 4]  # ["vcat", "vcat2"]

        classifier = LogisticRegression(
            C=0.01, class_weight=dict(zip([False, True], [0.2, 0.8])), n_jobs=1, max_iter=10, solver="liblinear", tol=1e-3,
        )

        numeric_transformer = Pipeline(steps=[("scaler", StandardScaler())])

        categorical_transformer = Pipeline(steps=[("onehot", OneHotEncoder(sparse=True, handle_unknown="ignore"))])

        preprocessor = ColumnTransformer(
            transformers=[
                ("num", numeric_transformer, numeric_features),
                ("cat", categorical_transformer, categorical_features),
            ],
            transformer_weights={"num": 2, "cat": 3},
            remainder="passthrough",
        )

        model = Pipeline(steps=[("precprocessor", preprocessor), ("classifier", classifier)])

        model.fit(X_train, y_train)

        X_test = X_train[:11]

        torch_model = hummingbird.ml.convert(model, "torch")

        self.assertTrue(torch_model is not None)

        np.testing.assert_allclose(
            model.predict_proba(X_test), torch_model.predict_proba(X_test.values), rtol=1e-06, atol=1e-06,
        )

    @unittest.skipIf(ColumnTransformer is None, reason="ColumnTransformer not available in 0.19")
    @unittest.skipIf(not pandas_installed(), reason="Test requires pandas installed")
    def test_pipeline_column_transformer_passthrough_noweights(self):
        iris = datasets.load_iris()
        X = iris.data[:, :3]
        y = iris.target
        X_train = pandas.DataFrame(X, columns=["vA", "vB", "vC"])
        X_train["vcat"] = X_train["vA"].apply(lambda x: 1 if x > 0.5 else 2)
        X_train["vcat2"] = X_train["vB"].apply(lambda x: 3 if x > 0.5 else 4)
        y_train = y % 2
        numeric_features = [0, 1]  # ["vA", "vB"]
        categorical_features = [3, 4]  # ["vcat", "vcat2"]

        classifier = LogisticRegression(
            C=0.01, class_weight=dict(zip([False, True], [0.2, 0.8])), n_jobs=1, max_iter=10, solver="liblinear", tol=1e-3,
        )

        numeric_transformer = Pipeline(steps=[("scaler", StandardScaler())])

        categorical_transformer = Pipeline(steps=[("onehot", OneHotEncoder(sparse=True, handle_unknown="ignore"))])

        preprocessor = ColumnTransformer(
            transformers=[
                ("num", numeric_transformer, numeric_features),
                ("cat", categorical_transformer, categorical_features),
            ],
            remainder="passthrough",
        )

        model = Pipeline(steps=[("precprocessor", preprocessor), ("classifier", classifier)])

        model.fit(X_train, y_train)

        X_test = X_train[:11]

        torch_model = hummingbird.ml.convert(model, "torch")

        self.assertTrue(torch_model is not None)

        np.testing.assert_allclose(
            model.predict_proba(X_test), torch_model.predict_proba(X_test.values), rtol=1e-06, atol=1e-06,
        )

    @unittest.skipIf(ColumnTransformer is None, reason="ColumnTransformer not available in 0.19")
    @unittest.skipIf(not pandas_installed(), reason="Test requires pandas installed")
    def test_pipeline_column_transformer_passthrough_slice(self):
        iris = datasets.load_iris()
        X = iris.data[:, :3]
        y = iris.target
        X_train = pandas.DataFrame(X, columns=["vA", "vB", "vC"])
        X_train["vcat"] = X_train["vA"].apply(lambda x: 1 if x > 0.5 else 2)
        X_train["vcat2"] = X_train["vB"].apply(lambda x: 3 if x > 0.5 else 4)
        y_train = y % 2
        numeric_features = slice(0, 1)  # ["vA", "vB"]
        categorical_features = slice(3, 4)  # ["vcat", "vcat2"]

        classifier = LogisticRegression(
            C=0.01, class_weight=dict(zip([False, True], [0.2, 0.8])), n_jobs=1, max_iter=10, solver="liblinear", tol=1e-3,
        )

        numeric_transformer = Pipeline(steps=[("scaler", StandardScaler())])

        categorical_transformer = Pipeline(steps=[("onehot", OneHotEncoder(sparse=True, handle_unknown="ignore"))])

        preprocessor = ColumnTransformer(
            transformers=[
                ("num", numeric_transformer, numeric_features),
                ("cat", categorical_transformer, categorical_features),
            ],
            transformer_weights={"num": 2, "cat": 3},
            remainder="passthrough",
        )

        model = Pipeline(steps=[("precprocessor", preprocessor), ("classifier", classifier)])

        model.fit(X_train, y_train)

        X_test = X_train[:11]

        torch_model = hummingbird.ml.convert(model, "torch")

        self.assertTrue(torch_model is not None)

        np.testing.assert_allclose(
            model.predict_proba(X_test), torch_model.predict_proba(X_test.values), rtol=1e-06, atol=1e-06,
        )

    @unittest.skipIf(ColumnTransformer is None, reason="ColumnTransformer not available in 0.19")
    @unittest.skipIf(not onnx_runtime_installed(), reason="Test requires ORT installed")
    def test_pipeline_many_inputs(self):
        n_features = 18
        X = np.random.rand(100, n_features)
        y = np.random.randint(1000, size=100)

        scaler_transformer = Pipeline(steps=[("scaler", StandardScaler())])
        preprocessor = ColumnTransformer(transformers=[("scaling", scaler_transformer, list(range(n_features)))])
<<<<<<< HEAD
        model = RandomForestRegressor(n_estimators=10, max_depth=12)
=======
        model = RandomForestRegressor(n_estimators=10, max_depth=9)
>>>>>>> b775cbae
        pipeline = Pipeline(steps=[("preprocessor", preprocessor), ("model", model)])

        pipeline.fit(X, y)

        X_test = tuple(np.split(X, n_features, axis=1))

        hb_model = hummingbird.ml.convert(pipeline, "onnx", X_test)

        assert len(hb_model.model.graph.input) == n_features

        np.testing.assert_allclose(
<<<<<<< HEAD
            pipeline.predict(X), hb_model.predict(X_test), rtol=1e-06, atol=1e-06,
=======
            pipeline.predict(X), np.array(hb_model.predict(X_test)).flatten(), rtol=1e-06, atol=1e-06,
>>>>>>> b775cbae
        )

    @unittest.skipIf(ColumnTransformer is None, reason="ColumnTransformer not available in 0.19")
    @unittest.skipIf(not onnx_runtime_installed(), reason="Test requires ORT installed")
    def test_pipeline_many_inputs_with_schema(self):
        n_features = 5
        X = np.random.rand(100, n_features)
        y = np.random.randint(1000, size=100)
        input_column_names = ["A", "B", "C", "D", "E"]
        output_column_names = ["score"]

        scaler_transformer = Pipeline(steps=[("scaler", StandardScaler())])
        preprocessor = ColumnTransformer(transformers=[("scaling", scaler_transformer, list(range(n_features)))])
        model = RandomForestRegressor(n_estimators=10, max_depth=9)
        pipeline = Pipeline(steps=[("preprocessor", preprocessor), ("model", model)])

        pipeline.fit(X, y)

        X_test = tuple(np.split(X, n_features, axis=1))
        extra_config = {constants.INPUT_NAMES: input_column_names, constants.OUTPUT_NAMES: output_column_names}

        hb_model = hummingbird.ml.convert(pipeline, "onnx", X_test, extra_config=extra_config)

        graph_inputs = [input.name for input in hb_model.model.graph.input]
        graph_outputs = [output.name for output in hb_model.model.graph.output]

        assert len(hb_model.model.graph.input) == n_features
        assert graph_inputs == input_column_names
        assert graph_outputs == output_column_names


if __name__ == "__main__":
    unittest.main()<|MERGE_RESOLUTION|>--- conflicted
+++ resolved
@@ -261,8 +261,6 @@
         )
 
     @unittest.skipIf(not pandas_installed(), reason="Test requires pandas installed")
-<<<<<<< HEAD
-=======
     def test_pipeline_column_transformer_pandas_ts(self):
         iris = datasets.load_iris()
         X = np.array(iris.data[:, :3], np.float32)  # If we don't use float32 here, with python 3.5 and torch 1.5.1 will fail.
@@ -304,7 +302,6 @@
         )
 
     @unittest.skipIf(not pandas_installed(), reason="Test requires pandas installed")
->>>>>>> b775cbae
     def test_pipeline_column_transformer_weights(self):
         iris = datasets.load_iris()
         X = iris.data[:, :3]
@@ -613,11 +610,7 @@
 
         scaler_transformer = Pipeline(steps=[("scaler", StandardScaler())])
         preprocessor = ColumnTransformer(transformers=[("scaling", scaler_transformer, list(range(n_features)))])
-<<<<<<< HEAD
-        model = RandomForestRegressor(n_estimators=10, max_depth=12)
-=======
         model = RandomForestRegressor(n_estimators=10, max_depth=9)
->>>>>>> b775cbae
         pipeline = Pipeline(steps=[("preprocessor", preprocessor), ("model", model)])
 
         pipeline.fit(X, y)
@@ -629,11 +622,7 @@
         assert len(hb_model.model.graph.input) == n_features
 
         np.testing.assert_allclose(
-<<<<<<< HEAD
             pipeline.predict(X), hb_model.predict(X_test), rtol=1e-06, atol=1e-06,
-=======
-            pipeline.predict(X), np.array(hb_model.predict(X_test)).flatten(), rtol=1e-06, atol=1e-06,
->>>>>>> b775cbae
         )
 
     @unittest.skipIf(ColumnTransformer is None, reason="ColumnTransformer not available in 0.19")
