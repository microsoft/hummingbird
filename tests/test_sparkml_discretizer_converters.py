--- conflicted
+++ resolved
@@ -43,11 +43,7 @@
         self.assertTrue(torch_model is not None)
 
         spark_output = model.transform(test_df).select("sepal_length_bucket").toPandas()
-<<<<<<< HEAD
-        torch_output_np = torch_model.transform(pd_df)
-=======
         torch_output_np = torch_model.transform(pd_df[["sepal_length"]])
->>>>>>> 5fd2cf44
         np.testing.assert_allclose(spark_output.to_numpy(), torch_output_np, rtol=1e-06, atol=1e-06)
 
 
