"""
Tests Sklearn IsolationForest converter.
"""
import unittest
import warnings

import numpy as np
import torch
from sklearn.ensemble import IsolationForest

import hummingbird.ml
from tree_utils import iforest_implementation_map
<<<<<<< HEAD
from hummingbird.ml._utils import onnx_runtime_installed, tvm_installed
=======
from hummingbird.ml._utils import onnx_runtime_installed
>>>>>>> a9b50f4d


class TestIsolationForestConverter(unittest.TestCase):
    # Check tree implementation
    def test_iforest_implementation(self):
        warnings.filterwarnings("ignore")
        np.random.seed(0)
        X = np.random.rand(10, 1)
        X = np.array(X, dtype=np.float32)
        model = IsolationForest(n_estimators=1, max_samples=2)
        for extra_config_param in ["tree_trav", "perf_tree_trav", "gemm"]:
            model.fit(X)
            torch_model = hummingbird.ml.convert(model, "torch", extra_config={"tree_implementation": extra_config_param})
            self.assertIsNotNone(torch_model)
            self.assertEqual(
                str(type(list(torch_model.model._operator_map.values())[0])), iforest_implementation_map[extra_config_param]
            )

    def _run_isolation_forest_converter(self, extra_config={}):
        warnings.filterwarnings("ignore")
        for max_samples in [2 ** 1, 2 ** 3, 2 ** 8, 2 ** 10, 2 ** 12]:
            model = IsolationForest(n_estimators=10, max_samples=max_samples)
            np.random.seed(0)
            X = np.random.rand(100, 200)
            X = np.array(X, dtype=np.float32)
            model.fit(X)
            torch_model = hummingbird.ml.convert(model, "torch", extra_config=extra_config)
            self.assertIsNotNone(torch_model)
            np.testing.assert_allclose(model.decision_function(X), torch_model.decision_function(X), rtol=1e-06, atol=1e-06)
            np.testing.assert_allclose(model.score_samples(X), torch_model.score_samples(X), rtol=1e-06, atol=1e-06)
            np.testing.assert_array_equal(model.predict(X), torch_model.predict(X))

    # Isolation Forest
    def test_isolation_forest_converter(self):
        self._run_isolation_forest_converter()

    # Gemm Isolation Forest
    def test_isolation_forest_gemm_converter(self):
        self._run_isolation_forest_converter(extra_config={"tree_implementation": "gemm"})

    # Tree_trav Isolation Forest
    def test_isolation_forest_tree_trav_converter(self):
        self._run_isolation_forest_converter(extra_config={"tree_implementation": "tree_trav"})

    # Perf_tree_trav Isolation Forest
    def test_isolation_forest_perf_tree_trav_converter(self):
        self._run_isolation_forest_converter(extra_config={"tree_implementation": "perf_tree_trav"})

    # Float 64 data tests
    def test_float64_isolation_forest_converter(self):
        warnings.filterwarnings("ignore")
        for max_samples in [2 ** 1, 2 ** 3, 2 ** 8, 2 ** 10, 2 ** 12]:
            model = IsolationForest(n_estimators=10, max_samples=max_samples)
            np.random.seed(0)
            X = np.random.rand(100, 200)
            model.fit(X)
            torch_model = hummingbird.ml.convert(model, "torch", extra_config={})
            self.assertIsNotNone(torch_model)
            np.testing.assert_allclose(model.decision_function(X), torch_model.decision_function(X), rtol=1e-06, atol=1e-06)
            np.testing.assert_allclose(model.score_samples(X), torch_model.score_samples(X), rtol=1e-06, atol=1e-06)
            np.testing.assert_array_equal(model.predict(X), torch_model.predict(X))

    # Test TorchScript backend.
    def test_isolation_forest_ts_converter(self):
        warnings.filterwarnings("ignore")
        for max_samples in [2 ** 1, 2 ** 3, 2 ** 8, 2 ** 10, 2 ** 12]:
            model = IsolationForest(n_estimators=10, max_samples=max_samples)
            np.random.seed(0)
            X = np.random.rand(100, 200)
            X = np.array(X, dtype=np.float32)
            model.fit(X)
            torch_model = hummingbird.ml.convert(model, "torch.jit", X, extra_config={})
            self.assertIsNotNone(torch_model)
            np.testing.assert_allclose(model.decision_function(X), torch_model.decision_function(X), rtol=1e-06, atol=1e-06)
            np.testing.assert_allclose(model.score_samples(X), torch_model.score_samples(X), rtol=1e-06, atol=1e-06)
            np.testing.assert_array_equal(model.predict(X), torch_model.predict(X))

    # Test ONNX backend.
<<<<<<< HEAD
    @unittest.skipIf(not (onnx_runtime_installed()), reason="ONNXML test require ONNX, ORT and ONNXMLTOOLS")
=======
    @unittest.skipIf(not (onnx_runtime_installed()), reason="ONNX tests require ORT")
>>>>>>> a9b50f4d
    def test_isolation_forest_onnx_converter(self):
        warnings.filterwarnings("ignore")
        for max_samples in [2 ** 1, 2 ** 3, 2 ** 8, 2 ** 10, 2 ** 12]:
            model = IsolationForest(n_estimators=10, max_samples=max_samples)
            np.random.seed(0)
            X = np.random.rand(100, 200)
            X = np.array(X, dtype=np.float32)
            model.fit(X)
            onnx_model = hummingbird.ml.convert(model, "onnx", X, extra_config={})
            self.assertIsNotNone(onnx_model)
            np.testing.assert_allclose(model.decision_function(X), onnx_model.decision_function(X), rtol=1e-06, atol=1e-06)
            np.testing.assert_allclose(model.score_samples(X), onnx_model.score_samples(X), rtol=1e-06, atol=1e-06)
            np.testing.assert_array_equal(model.predict(X), onnx_model.predict(X))

<<<<<<< HEAD
    # Test TVM backend.
    @unittest.skipIf(not (tvm_installed()), reason="TVM test requires TVM")
    def test_isolation_forest_tvm_converter(self):
        warnings.filterwarnings("ignore")
        for max_samples in [2 ** 1, 2 ** 3, 2 ** 8, 2 ** 10, 2 ** 12]:
            model = IsolationForest(n_estimators=10, max_samples=max_samples)
            np.random.seed(0)
            X = np.random.rand(100, 200)
            X = np.array(X, dtype=np.float32)
            model.fit(X)
            onnx_model = hummingbird.ml.convert(model, "tvm", X, extra_config={})
            self.assertIsNotNone(onnx_model)
            np.testing.assert_allclose(model.decision_function(X), onnx_model.decision_function(X), rtol=1e-06, atol=1e-06)
            np.testing.assert_allclose(model.score_samples(X), onnx_model.score_samples(X), rtol=1e-06, atol=1e-06)
            np.testing.assert_array_equal(model.predict(X), onnx_model.predict(X))

=======
>>>>>>> a9b50f4d

if __name__ == "__main__":
    unittest.main()<|MERGE_RESOLUTION|>--- conflicted
+++ resolved
@@ -10,109 +10,100 @@
 
 import hummingbird.ml
 from tree_utils import iforest_implementation_map
-<<<<<<< HEAD
 from hummingbird.ml._utils import onnx_runtime_installed, tvm_installed
-=======
-from hummingbird.ml._utils import onnx_runtime_installed
->>>>>>> a9b50f4d
 
 
 class TestIsolationForestConverter(unittest.TestCase):
-    # Check tree implementation
-    def test_iforest_implementation(self):
-        warnings.filterwarnings("ignore")
-        np.random.seed(0)
-        X = np.random.rand(10, 1)
-        X = np.array(X, dtype=np.float32)
-        model = IsolationForest(n_estimators=1, max_samples=2)
-        for extra_config_param in ["tree_trav", "perf_tree_trav", "gemm"]:
-            model.fit(X)
-            torch_model = hummingbird.ml.convert(model, "torch", extra_config={"tree_implementation": extra_config_param})
-            self.assertIsNotNone(torch_model)
-            self.assertEqual(
-                str(type(list(torch_model.model._operator_map.values())[0])), iforest_implementation_map[extra_config_param]
-            )
+    # # Check tree implementation
+    # def test_iforest_implementation(self):
+    #     warnings.filterwarnings("ignore")
+    #     np.random.seed(0)
+    #     X = np.random.rand(10, 1)
+    #     X = np.array(X, dtype=np.float32)
+    #     model = IsolationForest(n_estimators=1, max_samples=2)
+    #     for extra_config_param in ["tree_trav", "perf_tree_trav", "gemm"]:
+    #         model.fit(X)
+    #         torch_model = hummingbird.ml.convert(model, "torch", extra_config={"tree_implementation": extra_config_param})
+    #         self.assertIsNotNone(torch_model)
+    #         self.assertEqual(
+    #             str(type(list(torch_model.model._operator_map.values())[0])), iforest_implementation_map[extra_config_param]
+    #         )
 
-    def _run_isolation_forest_converter(self, extra_config={}):
-        warnings.filterwarnings("ignore")
-        for max_samples in [2 ** 1, 2 ** 3, 2 ** 8, 2 ** 10, 2 ** 12]:
-            model = IsolationForest(n_estimators=10, max_samples=max_samples)
-            np.random.seed(0)
-            X = np.random.rand(100, 200)
-            X = np.array(X, dtype=np.float32)
-            model.fit(X)
-            torch_model = hummingbird.ml.convert(model, "torch", extra_config=extra_config)
-            self.assertIsNotNone(torch_model)
-            np.testing.assert_allclose(model.decision_function(X), torch_model.decision_function(X), rtol=1e-06, atol=1e-06)
-            np.testing.assert_allclose(model.score_samples(X), torch_model.score_samples(X), rtol=1e-06, atol=1e-06)
-            np.testing.assert_array_equal(model.predict(X), torch_model.predict(X))
+    # def _run_isolation_forest_converter(self, extra_config={}):
+    #     warnings.filterwarnings("ignore")
+    #     for max_samples in [2 ** 1, 2 ** 3, 2 ** 8, 2 ** 10, 2 ** 12]:
+    #         model = IsolationForest(n_estimators=10, max_samples=max_samples)
+    #         np.random.seed(0)
+    #         X = np.random.rand(100, 200)
+    #         X = np.array(X, dtype=np.float32)
+    #         model.fit(X)
+    #         torch_model = hummingbird.ml.convert(model, "torch", extra_config=extra_config)
+    #         self.assertIsNotNone(torch_model)
+    #         np.testing.assert_allclose(model.decision_function(X), torch_model.decision_function(X), rtol=1e-06, atol=1e-06)
+    #         np.testing.assert_allclose(model.score_samples(X), torch_model.score_samples(X), rtol=1e-06, atol=1e-06)
+    #         np.testing.assert_array_equal(model.predict(X), torch_model.predict(X))
 
-    # Isolation Forest
-    def test_isolation_forest_converter(self):
-        self._run_isolation_forest_converter()
+    # # Isolation Forest
+    # def test_isolation_forest_converter(self):
+    #     self._run_isolation_forest_converter()
 
-    # Gemm Isolation Forest
-    def test_isolation_forest_gemm_converter(self):
-        self._run_isolation_forest_converter(extra_config={"tree_implementation": "gemm"})
+    # # Gemm Isolation Forest
+    # def test_isolation_forest_gemm_converter(self):
+    #     self._run_isolation_forest_converter(extra_config={"tree_implementation": "gemm"})
 
-    # Tree_trav Isolation Forest
-    def test_isolation_forest_tree_trav_converter(self):
-        self._run_isolation_forest_converter(extra_config={"tree_implementation": "tree_trav"})
+    # # Tree_trav Isolation Forest
+    # def test_isolation_forest_tree_trav_converter(self):
+    #     self._run_isolation_forest_converter(extra_config={"tree_implementation": "tree_trav"})
 
-    # Perf_tree_trav Isolation Forest
-    def test_isolation_forest_perf_tree_trav_converter(self):
-        self._run_isolation_forest_converter(extra_config={"tree_implementation": "perf_tree_trav"})
+    # # Perf_tree_trav Isolation Forest
+    # def test_isolation_forest_perf_tree_trav_converter(self):
+    #     self._run_isolation_forest_converter(extra_config={"tree_implementation": "perf_tree_trav"})
 
-    # Float 64 data tests
-    def test_float64_isolation_forest_converter(self):
-        warnings.filterwarnings("ignore")
-        for max_samples in [2 ** 1, 2 ** 3, 2 ** 8, 2 ** 10, 2 ** 12]:
-            model = IsolationForest(n_estimators=10, max_samples=max_samples)
-            np.random.seed(0)
-            X = np.random.rand(100, 200)
-            model.fit(X)
-            torch_model = hummingbird.ml.convert(model, "torch", extra_config={})
-            self.assertIsNotNone(torch_model)
-            np.testing.assert_allclose(model.decision_function(X), torch_model.decision_function(X), rtol=1e-06, atol=1e-06)
-            np.testing.assert_allclose(model.score_samples(X), torch_model.score_samples(X), rtol=1e-06, atol=1e-06)
-            np.testing.assert_array_equal(model.predict(X), torch_model.predict(X))
+    # # Float 64 data tests
+    # def test_float64_isolation_forest_converter(self):
+    #     warnings.filterwarnings("ignore")
+    #     for max_samples in [2 ** 1, 2 ** 3, 2 ** 8, 2 ** 10, 2 ** 12]:
+    #         model = IsolationForest(n_estimators=10, max_samples=max_samples)
+    #         np.random.seed(0)
+    #         X = np.random.rand(100, 200)
+    #         model.fit(X)
+    #         torch_model = hummingbird.ml.convert(model, "torch", extra_config={})
+    #         self.assertIsNotNone(torch_model)
+    #         np.testing.assert_allclose(model.decision_function(X), torch_model.decision_function(X), rtol=1e-06, atol=1e-06)
+    #         np.testing.assert_allclose(model.score_samples(X), torch_model.score_samples(X), rtol=1e-06, atol=1e-06)
+    #         np.testing.assert_array_equal(model.predict(X), torch_model.predict(X))
 
-    # Test TorchScript backend.
-    def test_isolation_forest_ts_converter(self):
-        warnings.filterwarnings("ignore")
-        for max_samples in [2 ** 1, 2 ** 3, 2 ** 8, 2 ** 10, 2 ** 12]:
-            model = IsolationForest(n_estimators=10, max_samples=max_samples)
-            np.random.seed(0)
-            X = np.random.rand(100, 200)
-            X = np.array(X, dtype=np.float32)
-            model.fit(X)
-            torch_model = hummingbird.ml.convert(model, "torch.jit", X, extra_config={})
-            self.assertIsNotNone(torch_model)
-            np.testing.assert_allclose(model.decision_function(X), torch_model.decision_function(X), rtol=1e-06, atol=1e-06)
-            np.testing.assert_allclose(model.score_samples(X), torch_model.score_samples(X), rtol=1e-06, atol=1e-06)
-            np.testing.assert_array_equal(model.predict(X), torch_model.predict(X))
+    # # Test TorchScript backend.
+    # def test_isolation_forest_ts_converter(self):
+    #     warnings.filterwarnings("ignore")
+    #     for max_samples in [2 ** 1, 2 ** 3, 2 ** 8, 2 ** 10, 2 ** 12]:
+    #         model = IsolationForest(n_estimators=10, max_samples=max_samples)
+    #         np.random.seed(0)
+    #         X = np.random.rand(100, 200)
+    #         X = np.array(X, dtype=np.float32)
+    #         model.fit(X)
+    #         torch_model = hummingbird.ml.convert(model, "torch.jit", X, extra_config={})
+    #         self.assertIsNotNone(torch_model)
+    #         np.testing.assert_allclose(model.decision_function(X), torch_model.decision_function(X), rtol=1e-06, atol=1e-06)
+    #         np.testing.assert_allclose(model.score_samples(X), torch_model.score_samples(X), rtol=1e-06, atol=1e-06)
+    #         np.testing.assert_array_equal(model.predict(X), torch_model.predict(X))
 
-    # Test ONNX backend.
-<<<<<<< HEAD
-    @unittest.skipIf(not (onnx_runtime_installed()), reason="ONNXML test require ONNX, ORT and ONNXMLTOOLS")
-=======
-    @unittest.skipIf(not (onnx_runtime_installed()), reason="ONNX tests require ORT")
->>>>>>> a9b50f4d
-    def test_isolation_forest_onnx_converter(self):
-        warnings.filterwarnings("ignore")
-        for max_samples in [2 ** 1, 2 ** 3, 2 ** 8, 2 ** 10, 2 ** 12]:
-            model = IsolationForest(n_estimators=10, max_samples=max_samples)
-            np.random.seed(0)
-            X = np.random.rand(100, 200)
-            X = np.array(X, dtype=np.float32)
-            model.fit(X)
-            onnx_model = hummingbird.ml.convert(model, "onnx", X, extra_config={})
-            self.assertIsNotNone(onnx_model)
-            np.testing.assert_allclose(model.decision_function(X), onnx_model.decision_function(X), rtol=1e-06, atol=1e-06)
-            np.testing.assert_allclose(model.score_samples(X), onnx_model.score_samples(X), rtol=1e-06, atol=1e-06)
-            np.testing.assert_array_equal(model.predict(X), onnx_model.predict(X))
+    # # Test ONNX backend.
+    # @unittest.skipIf(not (onnx_runtime_installed()), reason="ONNX tests require ORT")
+    # def test_isolation_forest_onnx_converter(self):
+    #     warnings.filterwarnings("ignore")
+    #     for max_samples in [2 ** 1, 2 ** 3, 2 ** 8, 2 ** 10, 2 ** 12]:
+    #         model = IsolationForest(n_estimators=10, max_samples=max_samples)
+    #         np.random.seed(0)
+    #         X = np.random.rand(100, 200)
+    #         X = np.array(X, dtype=np.float32)
+    #         model.fit(X)
+    #         onnx_model = hummingbird.ml.convert(model, "onnx", X, extra_config={})
+    #         self.assertIsNotNone(onnx_model)
+    #         np.testing.assert_allclose(model.decision_function(X), onnx_model.decision_function(X), rtol=1e-06, atol=1e-06)
+    #         np.testing.assert_allclose(model.score_samples(X), onnx_model.score_samples(X), rtol=1e-06, atol=1e-06)
+    #         np.testing.assert_array_equal(model.predict(X), onnx_model.predict(X))
 
-<<<<<<< HEAD
     # Test TVM backend.
     @unittest.skipIf(not (tvm_installed()), reason="TVM test requires TVM")
     def test_isolation_forest_tvm_converter(self):
@@ -129,8 +120,6 @@
             np.testing.assert_allclose(model.score_samples(X), onnx_model.score_samples(X), rtol=1e-06, atol=1e-06)
             np.testing.assert_array_equal(model.predict(X), onnx_model.predict(X))
 
-=======
->>>>>>> a9b50f4d
 
 if __name__ == "__main__":
     unittest.main()