"""
Tests sklearn MLP models (MLPClassifier, MLPRegressor) converters.
"""
import unittest
import warnings

import numpy as np
import torch
from sklearn.neural_network import MLPClassifier, MLPRegressor

import hummingbird.ml
from hummingbird.ml import constants
from hummingbird.ml._utils import tvm_installed


class TestSklearnMLPClassifier(unittest.TestCase):

    # MLPClassifier test function to be parameterized
    def _test_mlp_classifer(self, num_classes, activation="relu", labels_shift=0, backend="torch", extra_config={}):
        model = MLPClassifier(hidden_layer_sizes=(100, 100, 50,), activation=activation)
        np.random.seed(0)
        X = np.random.rand(100, 200)
        X = np.array(X, dtype=np.float32)
        y = np.random.randint(num_classes, size=100) + labels_shift

        model.fit(X, y)
        torch_model = hummingbird.ml.convert(model, backend, X, extra_config=extra_config)
        self.assertTrue(torch_model is not None)
        np.testing.assert_allclose(model.predict_proba(X), torch_model.predict_proba(X), rtol=1e-6, atol=1e-6)

    # MLPClassifier binary
    def test_mlp_classifer_bi(self):
        self._test_mlp_classifer(2)

    # MLPClassifier multi-class
    def test_mlp_classifer_multi(self):
        self._test_mlp_classifer(3)

    # MLPClassifier multi-class w/ shifted labels
    def test_mlp_classifer_multi_shifted_labels(self):
        self._test_mlp_classifer(3, labels_shift=3)

    #  MLPClassifier multi-class w/ tanh activation
    def test_mlp_classifer_multi_logistic(self):
        self._test_mlp_classifer(3, activation="tanh")

    #  MLPClassifier multi-class w/ logistic activation
    def test_mlp_classifer_multi_tanh(self):
        self._test_mlp_classifer(3, activation="logistic")

    #  MLPClassifier multi-class w/ identity activation
    def test_mlp_classifer_multi_identity(self):
        self._test_mlp_classifer(3, activation="identity")

<<<<<<< HEAD
    # Test TVM backend
    # MLPClassifier binary
    @unittest.skipIf(not (tvm_installed()), reason="TVM tests require TVM")
    def test_mlp_classifer_bi_tvm(self):
        self._test_mlp_classifer(2, backend="tvm", extra_config={constants.TVM_MAX_FUSE_DEPTH: 30})

    # MLPClassifier multi-class
    @unittest.skipIf(not (tvm_installed()), reason="TVM tests require TVM")
    def test_mlp_classifer_multi_tvm(self):
        self._test_mlp_classifer(3, backend="tvm", extra_config={constants.TVM_MAX_FUSE_DEPTH: 30})

    # MLPClassifier multi-class w/ shifted labels
    @unittest.skipIf(not (tvm_installed()), reason="TVM tests require TVM")
    def test_mlp_classifer_multi_shifted_labels_tvm(self):
        self._test_mlp_classifer(3, labels_shift=3, backend="tvm", extra_config={constants.TVM_MAX_FUSE_DEPTH: 30})

    #  MLPClassifier multi-class w/ tanh activation
    @unittest.skipIf(not (tvm_installed()), reason="TVM tests require TVM")
    def test_mlp_classifer_multi_logistic_tvm(self):
        self._test_mlp_classifer(3, activation="tanh", backend="tvm", extra_config={constants.TVM_MAX_FUSE_DEPTH: 30})

    #  MLPClassifier multi-class w/ logistic activation
    @unittest.skipIf(not (tvm_installed()), reason="TVM tests require TVM")
    def test_mlp_classifer_multi_tanh_tvm(self):
        self._test_mlp_classifer(3, activation="logistic", backend="tvm", extra_config={constants.TVM_MAX_FUSE_DEPTH: 30})

    #  MLPClassifier multi-class w/ identity activation
    @unittest.skipIf(not (tvm_installed()), reason="TVM tests require TVM")
    def test_mlp_classifer_multi_identity_tvm(self):
        self._test_mlp_classifer(3, activation="identity", backend="tvm", extra_config={constants.TVM_MAX_FUSE_DEPTH: 30})
=======
    # MLPRegressor test function to be parameterized
    def _test_mlp_regressor(self, activation="relu"):
        model = MLPRegressor(hidden_layer_sizes=(100, 100, 50,), activation=activation)
        np.random.seed(0)
        X = np.random.rand(100, 200)
        X = np.array(X, dtype=np.float32)
        y = np.random.rand(100)

        model.fit(X, y)
        torch_model = hummingbird.ml.convert(model, "torch")
        self.assertTrue(torch_model is not None)
        np.testing.assert_allclose(model.predict(X), torch_model.predict(X), rtol=1e-6, atol=1e-6)

    # MLPRegressor
    def test_mlp_regressor(self):
        self._test_mlp_regressor()

    #  MLPRegressor w/ tanh activation
    def test_mlp_regressor_multi_logistic(self):
        self._test_mlp_regressor(activation="tanh")

    #  MLPRegressor w/ logistic activation
    def test_mlp_regressor_multi_tanh(self):
        self._test_mlp_regressor(activation="logistic")

    #  MLPRegressor multi-class w/ identity activation
    def test_mlp_regressor_multi_identity(self):
        self._test_mlp_regressor(activation="identity")
>>>>>>> e25a22aa


if __name__ == "__main__":
    unittest.main()<|MERGE_RESOLUTION|>--- conflicted
+++ resolved
@@ -52,7 +52,6 @@
     def test_mlp_classifer_multi_identity(self):
         self._test_mlp_classifer(3, activation="identity")
 
-<<<<<<< HEAD
     # Test TVM backend
     # MLPClassifier binary
     @unittest.skipIf(not (tvm_installed()), reason="TVM tests require TVM")
@@ -83,7 +82,7 @@
     @unittest.skipIf(not (tvm_installed()), reason="TVM tests require TVM")
     def test_mlp_classifer_multi_identity_tvm(self):
         self._test_mlp_classifer(3, activation="identity", backend="tvm", extra_config={constants.TVM_MAX_FUSE_DEPTH: 30})
-=======
+
     # MLPRegressor test function to be parameterized
     def _test_mlp_regressor(self, activation="relu"):
         model = MLPRegressor(hidden_layer_sizes=(100, 100, 50,), activation=activation)
@@ -112,7 +111,6 @@
     #  MLPRegressor multi-class w/ identity activation
     def test_mlp_regressor_multi_identity(self):
         self._test_mlp_regressor(activation="identity")
->>>>>>> e25a22aa
 
 
 if __name__ == "__main__":
